---
depends_on: []
kind: pipeline
name: pr-test-frontend
node:
  type: no-parallel
platform:
  arch: amd64
  os: linux
services: []
steps:
- commands:
  - echo $DRONE_RUNNER_NAME
  image: alpine:3.15
  name: identify-runner
- commands:
  - mkdir -p bin
  - curl -fL -o bin/grabpl https://grafana-downloads.storage.googleapis.com/grafana-build-pipeline/v2.9.49/grabpl
  - chmod +x bin/grabpl
  image: byrnedo/alpine-curl:0.1.8
  name: grabpl
- commands:
  - ./bin/grabpl gen-version --build-id ${DRONE_BUILD_NUMBER}
  depends_on:
  - grabpl
  image: grafana/build-container:1.5.4
  name: gen-version
- commands:
  - yarn install --immutable
  depends_on:
  - grabpl
  image: grafana/build-container:1.5.4
  name: yarn-install
- commands:
  - yarn run prettier:check
  - yarn run lint
  - yarn run i18n:compile
  - yarn run typecheck
  depends_on:
  - yarn-install
  environment:
    TEST_MAX_WORKERS: 50%
  image: grafana/build-container:1.5.4
  name: lint-frontend
- commands:
  - yarn run ci:test-frontend
  depends_on:
  - yarn-install
  environment:
    TEST_MAX_WORKERS: 50%
  image: grafana/build-container:1.5.4
  name: test-frontend
trigger:
  event:
  - pull_request
  paths:
    exclude:
    - '*.md'
    - docs/**
    - latest.json
type: docker
volumes:
- host:
    path: /var/run/docker.sock
  name: docker
---
depends_on: []
kind: pipeline
name: pr-test-backend
node:
  type: no-parallel
platform:
  arch: amd64
  os: linux
services: []
steps:
- commands:
  - echo $DRONE_RUNNER_NAME
  image: alpine:3.15
  name: identify-runner
- commands:
  - mkdir -p bin
  - curl -fL -o bin/grabpl https://grafana-downloads.storage.googleapis.com/grafana-build-pipeline/v2.9.49/grabpl
  - chmod +x bin/grabpl
  image: byrnedo/alpine-curl:0.1.8
  name: grabpl
- commands:
  - ./bin/grabpl gen-version --build-id ${DRONE_BUILD_NUMBER}
  depends_on:
  - grabpl
  image: grafana/build-container:1.5.4
  name: gen-version
- commands:
  - make gen-go
  image: grafana/build-container:1.5.4
  name: wire-install
- commands:
  - ./bin/grabpl verify-drone
  depends_on:
  - grabpl
  image: byrnedo/alpine-curl:0.1.8
  name: lint-drone
- commands:
  - |-
    echo -e "unknwon
    referer
    errorstring
    eror
    iam
    wan" > words_to_ignore.txt
  - codespell -I words_to_ignore.txt docs/
  - rm words_to_ignore.txt
  image: grafana/build-container:1.5.4
  name: codespell
- commands:
  - ./bin/grabpl shellcheck
  depends_on:
  - grabpl
  image: grafana/build-container:1.5.4
  name: shellcheck
- commands:
  - ./bin/grabpl lint-backend --edition oss
  depends_on:
  - wire-install
  environment:
    CGO_ENABLED: "1"
  image: grafana/build-container:1.5.4
  name: lint-backend
- commands:
  - ./bin/grabpl test-backend --edition oss
  depends_on:
  - wire-install
  image: grafana/build-container:1.5.4
  name: test-backend
- commands:
  - ./bin/grabpl integration-tests --edition oss
  depends_on:
  - wire-install
  image: grafana/build-container:1.5.4
  name: test-backend-integration
trigger:
  event:
  - pull_request
  paths:
    exclude:
    - '*.md'
    - docs/**
    - latest.json
type: docker
volumes:
- host:
    path: /var/run/docker.sock
  name: docker
---
depends_on: []
kind: pipeline
name: pr-build-e2e
node:
  type: no-parallel
platform:
  arch: amd64
  os: linux
services: []
steps:
- commands:
  - echo $DRONE_RUNNER_NAME
  image: alpine:3.15
  name: identify-runner
- commands:
  - mkdir -p bin
  - curl -fL -o bin/grabpl https://grafana-downloads.storage.googleapis.com/grafana-build-pipeline/v2.9.49/grabpl
  - chmod +x bin/grabpl
  image: byrnedo/alpine-curl:0.1.8
  name: grabpl
- commands:
  - ./bin/grabpl gen-version --build-id ${DRONE_BUILD_NUMBER}
  depends_on:
  - grabpl
  image: grafana/build-container:1.5.4
  name: gen-version
- commands:
  - make gen-go
  image: grafana/build-container:1.5.4
  name: wire-install
- commands:
  - yarn install --immutable
  depends_on:
  - grabpl
  image: grafana/build-container:1.5.4
  name: yarn-install
- failure: ignore
  image: grafana/drone-downstream
  name: trigger-enterprise-downstream
  settings:
    params:
    - SOURCE_BUILD_NUMBER=${DRONE_COMMIT}
    - SOURCE_COMMIT=${DRONE_COMMIT}
    - OSS_PULL_REQUEST=${DRONE_PULL_REQUEST}
    repositories:
    - grafana/grafana-enterprise@${DRONE_SOURCE_BRANCH}
    server: https://drone.grafana.net
    token:
      from_secret: drone_token
- commands:
  - ./bin/grabpl build-backend --jobs 8 --edition oss --build-id ${DRONE_BUILD_NUMBER}
    --variants linux-amd64,linux-amd64-musl,darwin-amd64,windows-amd64,armv6
  depends_on:
  - gen-version
  - wire-install
  image: grafana/build-container:1.5.4
  name: build-backend
- commands:
  - ./bin/grabpl build-frontend --jobs 8 --edition oss --build-id ${DRONE_BUILD_NUMBER}
  depends_on:
  - gen-version
  - yarn-install
  environment:
    NODE_OPTIONS: --max_old_space_size=8192
  image: grafana/build-container:1.5.4
  name: build-frontend
- commands:
  - ./bin/grabpl build-frontend-packages --jobs 8 --edition oss --build-id ${DRONE_BUILD_NUMBER}
  depends_on:
  - gen-version
  - yarn-install
  environment:
    NODE_OPTIONS: --max_old_space_size=8192
  image: grafana/build-container:1.5.4
  name: build-frontend-packages
- commands:
  - ./bin/grabpl build-plugins --jobs 8 --edition oss
  depends_on:
  - gen-version
  - yarn-install
  environment: null
  image: grafana/build-container:1.5.4
  name: build-plugins
- commands:
  - ./bin/linux-amd64/grafana-cli cue validate-schema --grafana-root .
  depends_on:
  - build-backend
  image: grafana/build-container:1.5.4
  name: validate-scuemata
- commands:
  - '# It is required that the generated Typescript be in sync with the input CUE
    files.'
  - '# To enforce this, the following command will attempt to generate Typescript
    from all'
  - '# appropriate .cue files, then compare with the corresponding (*.gen.ts) file
    the generated'
  - '# code would have been written to. It exits 1 if any diffs are found.'
  - ./bin/linux-amd64/grafana-cli cue gen-ts --grafana-root . --diff
  depends_on:
  - validate-scuemata
  image: grafana/build-container:1.5.4
  name: ensure-cuetsified
- commands:
  - '# It is required that code generated from Thema/CUE be committed and in sync
    with its inputs.'
  - '# The following command will fail if running code generators produces any diff
    in output.'
<<<<<<< HEAD
  - CODEGEN_VALIDATE=1 make gen-cue
=======
  - CODEGEN_VERIFY=1 make gen-cue
>>>>>>> 3d3cf740
  image: grafana/build-container:1.5.4
  name: verify-gen-cue
- commands:
  - . scripts/build/gpg-test-vars.sh && ./bin/grabpl package --jobs 8 --edition oss
    --build-id ${DRONE_BUILD_NUMBER} --variants linux-amd64,linux-amd64-musl,darwin-amd64,windows-amd64,armv6
  depends_on:
  - build-plugins
  - build-backend
  - build-frontend
  - build-frontend-packages
  environment: null
  image: grafana/build-container:1.5.4
  name: package
- commands:
  - ./scripts/grafana-server/start-server
  depends_on:
  - build-plugins
  - build-backend
  - build-frontend
  - build-frontend-packages
  detach: true
  environment:
    ARCH: linux-amd64
    PORT: 3001
  image: grafana/build-container:1.5.4
  name: grafana-server
- commands:
  - apt-get install -y netcat
  - ./bin/grabpl e2e-tests --port 3001 --suite dashboards-suite
  depends_on:
  - grafana-server
  environment:
    HOST: grafana-server
  image: cypress/included:9.5.1-node16.14.0-slim-chrome99-ff97
  name: end-to-end-tests-dashboards-suite
- commands:
  - apt-get install -y netcat
  - ./bin/grabpl e2e-tests --port 3001 --suite smoke-tests-suite
  depends_on:
  - grafana-server
  environment:
    HOST: grafana-server
  image: cypress/included:9.5.1-node16.14.0-slim-chrome99-ff97
  name: end-to-end-tests-smoke-tests-suite
- commands:
  - apt-get install -y netcat
  - ./bin/grabpl e2e-tests --port 3001 --suite panels-suite
  depends_on:
  - grafana-server
  environment:
    HOST: grafana-server
  image: cypress/included:9.5.1-node16.14.0-slim-chrome99-ff97
  name: end-to-end-tests-panels-suite
- commands:
  - apt-get install -y netcat
  - ./bin/grabpl e2e-tests --port 3001 --suite various-suite
  depends_on:
  - grafana-server
  environment:
    HOST: grafana-server
  image: cypress/included:9.5.1-node16.14.0-slim-chrome99-ff97
  name: end-to-end-tests-various-suite
- commands:
  - apt-get update
  - apt-get install -yq zip
  - ls -lah ./e2e
  - find ./e2e -type f -name "*.mp4"
  - printenv GCP_GRAFANA_UPLOAD_ARTIFACTS_KEY > /tmp/gcpkey_upload_artifacts.json
  - gcloud auth activate-service-account --key-file=/tmp/gcpkey_upload_artifacts.json
  - find ./e2e -type f -name "*spec.ts.mp4" | zip e2e/videos.zip -@
  - gsutil cp e2e/videos.zip gs://$${E2E_TEST_ARTIFACTS_BUCKET}/${DRONE_BUILD_NUMBER}/artifacts/videos/videos.zip
  - export E2E_ARTIFACTS_VIDEO_ZIP=https://storage.googleapis.com/$${E2E_TEST_ARTIFACTS_BUCKET}/${DRONE_BUILD_NUMBER}/artifacts/videos/videos.zip
  - 'echo "E2E Test artifacts uploaded to: $${E2E_ARTIFACTS_VIDEO_ZIP}"'
  - 'curl -X POST https://api.github.com/repos/${DRONE_REPO}/statuses/${DRONE_COMMIT_SHA}
    -H "Authorization: token $${GITHUB_TOKEN}" -d "{\"state\":\"success\",\"target_url\":\"$${E2E_ARTIFACTS_VIDEO_ZIP}\",
    \"description\": \"Click on the details to download e2e recording videos\", \"context\":
    \"e2e_artifacts\"}"'
  depends_on:
  - end-to-end-tests-dashboards-suite
  - end-to-end-tests-panels-suite
  - end-to-end-tests-smoke-tests-suite
  - end-to-end-tests-various-suite
  environment:
    E2E_TEST_ARTIFACTS_BUCKET: releng-pipeline-artifacts-dev
    GCP_GRAFANA_UPLOAD_ARTIFACTS_KEY:
      from_secret: gcp_upload_artifacts_key
    GITHUB_TOKEN:
      from_secret: github_token
  image: google/cloud-sdk:367.0.0
  name: e2e-tests-artifacts-upload
  when:
    status:
    - success
    - failure
- commands:
  - yarn storybook:build
  - ./bin/grabpl verify-storybook
  depends_on:
  - build-frontend
  - build-frontend-packages
  environment:
    NODE_OPTIONS: --max_old_space_size=4096
  image: grafana/build-container:1.5.4
  name: build-storybook
- commands:
  - yarn wait-on http://$HOST:$PORT
  - pa11y-ci --config .pa11yci-pr.conf.js
  depends_on:
  - grafana-server
  environment:
    GRAFANA_MISC_STATS_API_KEY:
      from_secret: grafana_misc_stats_api_key
    HOST: grafana-server
    PORT: 3001
  failure: always
  image: grafana/docker-puppeteer:1.0.0
  name: test-a11y-frontend
- commands:
  - ls dist/*.tar.gz*
  - cp dist/*.tar.gz* packaging/docker/
  depends_on:
  - package
  image: grafana/build-container:1.5.4
  name: copy-packages-for-docker
- commands:
  - ./bin/grabpl build-docker --edition oss -archs amd64
  depends_on:
  - copy-packages-for-docker
  environment:
    GCP_KEY:
      from_secret: gcp_key
  image: google/cloud-sdk
  name: build-docker-images
  volumes:
  - name: docker
    path: /var/run/docker.sock
trigger:
  event:
  - pull_request
  paths:
    exclude:
    - '*.md'
    - docs/**
    - latest.json
type: docker
volumes:
- host:
    path: /var/run/docker.sock
  name: docker
---
depends_on: []
kind: pipeline
name: pr-integration-tests
node:
  type: no-parallel
platform:
  arch: amd64
  os: linux
services:
- environment:
    PGDATA: /var/lib/postgresql/data/pgdata
    POSTGRES_DB: grafanatest
    POSTGRES_PASSWORD: grafanatest
    POSTGRES_USER: grafanatest
  image: postgres:12.3-alpine
  name: postgres
  volumes:
  - name: postgres
    path: /var/lib/postgresql/data/pgdata
- environment:
    MYSQL_DATABASE: grafana_tests
    MYSQL_PASSWORD: password
    MYSQL_ROOT_PASSWORD: rootpass
    MYSQL_USER: grafana
  image: mysql:5.6.48
  name: mysql
  volumes:
  - name: mysql
    path: /var/lib/mysql
steps:
- commands:
  - mkdir -p bin
  - curl -fL -o bin/grabpl https://grafana-downloads.storage.googleapis.com/grafana-build-pipeline/v2.9.49/grabpl
  - chmod +x bin/grabpl
  image: byrnedo/alpine-curl:0.1.8
  name: grabpl
- commands:
  - echo $DRONE_RUNNER_NAME
  image: alpine:3.15
  name: identify-runner
- commands:
  - apt-get update
  - apt-get install -yq postgresql-client
  - dockerize -wait tcp://postgres:5432 -timeout 120s
  - psql -p 5432 -h postgres -U grafanatest -d grafanatest -f devenv/docker/blocks/postgres_tests/setup.sql
  - go clean -testcache
  - ./bin/grabpl integration-tests --database postgres
  depends_on:
  - grabpl
  environment:
    GRAFANA_TEST_DB: postgres
    PGPASSWORD: grafanatest
    POSTGRES_HOST: postgres
  image: grafana/build-container:1.5.4
  name: postgres-integration-tests
- commands:
  - apt-get update
  - apt-get install -yq default-mysql-client
  - dockerize -wait tcp://mysql:3306 -timeout 120s
  - cat devenv/docker/blocks/mysql_tests/setup.sql | mysql -h mysql -P 3306 -u root
    -prootpass
  - go clean -testcache
  - ./bin/grabpl integration-tests --database mysql
  depends_on:
  - grabpl
  environment:
    GRAFANA_TEST_DB: mysql
    MYSQL_HOST: mysql
  image: grafana/build-container:1.5.4
  name: mysql-integration-tests
trigger:
  event:
  - pull_request
  paths:
    exclude:
    - '*.md'
    - docs/**
    - latest.json
type: docker
volumes:
- host:
    path: /var/run/docker.sock
  name: docker
- name: postgres
  temp:
    medium: memory
- name: mysql
  temp:
    medium: memory
---
depends_on: []
kind: pipeline
name: pr-docs
node:
  type: no-parallel
platform:
  arch: amd64
  os: linux
services: []
steps:
- commands:
  - mkdir -p bin
  - curl -fL -o bin/grabpl https://grafana-downloads.storage.googleapis.com/grafana-build-pipeline/v2.9.49/grabpl
  - chmod +x bin/grabpl
  image: byrnedo/alpine-curl:0.1.8
  name: grabpl
- commands:
  - echo $DRONE_RUNNER_NAME
  image: alpine:3.15
  name: identify-runner
- commands:
  - ./bin/grabpl gen-version --build-id ${DRONE_BUILD_NUMBER}
  depends_on:
  - grabpl
  image: grafana/build-container:1.5.4
  name: gen-version
- commands:
  - yarn install --immutable
  depends_on:
  - grabpl
  image: grafana/build-container:1.5.4
  name: yarn-install
- commands:
  - |-
    echo -e "unknwon
    referer
    errorstring
    eror
    iam
    wan" > words_to_ignore.txt
  - codespell -I words_to_ignore.txt docs/
  - rm words_to_ignore.txt
  image: grafana/build-container:1.5.4
  name: codespell
- commands:
  - yarn run prettier:checkDocs
  depends_on:
  - yarn-install
  environment:
    NODE_OPTIONS: --max_old_space_size=8192
  image: grafana/build-container:1.5.4
  name: lint-docs
- commands:
  - ./bin/grabpl build-frontend-packages --jobs 8 --edition oss --build-id ${DRONE_BUILD_NUMBER}
  depends_on:
  - gen-version
  - yarn-install
  environment:
    NODE_OPTIONS: --max_old_space_size=8192
  image: grafana/build-container:1.5.4
  name: build-frontend-packages
- commands:
  - ./scripts/ci-reference-docs-lint.sh ci
  depends_on:
  - build-frontend-packages
  image: grafana/build-container:1.5.4
  name: build-frontend-docs
- commands:
  - mkdir -p /hugo/content/docs/grafana
  - cp -r docs/sources/* /hugo/content/docs/grafana/latest/
  - cd /hugo && make prod
  depends_on:
  - build-frontend-docs
  image: grafana/docs-base:latest
  name: build-docs-website
trigger:
  event:
  - pull_request
  paths:
    include:
    - '*.md'
    - docs/**
    - packages/**
    - latest.json
type: docker
volumes:
- host:
    path: /var/run/docker.sock
  name: docker
---
depends_on: []
kind: pipeline
name: main-docs
node:
  type: no-parallel
platform:
  arch: amd64
  os: linux
services: []
steps:
- commands:
  - mkdir -p bin
  - curl -fL -o bin/grabpl https://grafana-downloads.storage.googleapis.com/grafana-build-pipeline/v2.9.49/grabpl
  - chmod +x bin/grabpl
  image: byrnedo/alpine-curl:0.1.8
  name: grabpl
- commands:
  - echo $DRONE_RUNNER_NAME
  image: alpine:3.15
  name: identify-runner
- commands:
  - ./bin/grabpl gen-version --build-id ${DRONE_BUILD_NUMBER}
  depends_on:
  - grabpl
  image: grafana/build-container:1.5.4
  name: gen-version
- commands:
  - yarn install --immutable
  depends_on:
  - grabpl
  image: grafana/build-container:1.5.4
  name: yarn-install
- commands:
  - |-
    echo -e "unknwon
    referer
    errorstring
    eror
    iam
    wan" > words_to_ignore.txt
  - codespell -I words_to_ignore.txt docs/
  - rm words_to_ignore.txt
  image: grafana/build-container:1.5.4
  name: codespell
- commands:
  - yarn run prettier:checkDocs
  depends_on:
  - yarn-install
  environment:
    NODE_OPTIONS: --max_old_space_size=8192
  image: grafana/build-container:1.5.4
  name: lint-docs
- commands:
  - ./bin/grabpl build-frontend-packages --jobs 8 --edition oss --build-id ${DRONE_BUILD_NUMBER}
  depends_on:
  - gen-version
  - yarn-install
  environment:
    NODE_OPTIONS: --max_old_space_size=8192
  image: grafana/build-container:1.5.4
  name: build-frontend-packages
- commands:
  - ./scripts/ci-reference-docs-lint.sh ci
  depends_on:
  - build-frontend-packages
  image: grafana/build-container:1.5.4
  name: build-frontend-docs
- commands:
  - mkdir -p /hugo/content/docs/grafana
  - cp -r docs/sources/* /hugo/content/docs/grafana/latest/
  - cd /hugo && make prod
  depends_on:
  - build-frontend-docs
  image: grafana/docs-base:latest
  name: build-docs-website
trigger:
  branch: main
  event:
  - push
type: docker
volumes:
- host:
    path: /var/run/docker.sock
  name: docker
---
depends_on: []
kind: pipeline
name: main-test-frontend
node:
  type: no-parallel
platform:
  arch: amd64
  os: linux
services: []
steps:
- commands:
  - echo $DRONE_RUNNER_NAME
  image: alpine:3.15
  name: identify-runner
- commands:
  - mkdir -p bin
  - curl -fL -o bin/grabpl https://grafana-downloads.storage.googleapis.com/grafana-build-pipeline/v2.9.49/grabpl
  - chmod +x bin/grabpl
  image: byrnedo/alpine-curl:0.1.8
  name: grabpl
- commands:
  - ./bin/grabpl gen-version --build-id ${DRONE_BUILD_NUMBER}
  depends_on:
  - grabpl
  image: grafana/build-container:1.5.4
  name: gen-version
- commands:
  - yarn install --immutable
  depends_on:
  - grabpl
  image: grafana/build-container:1.5.4
  name: yarn-install
- commands:
  - yarn run prettier:check
  - yarn run lint
  - yarn run i18n:compile
  - yarn run typecheck
  depends_on:
  - yarn-install
  environment:
    TEST_MAX_WORKERS: 50%
  image: grafana/build-container:1.5.4
  name: lint-frontend
- commands:
  - yarn run ci:test-frontend
  depends_on:
  - yarn-install
  environment:
    TEST_MAX_WORKERS: 50%
  image: grafana/build-container:1.5.4
  name: test-frontend
trigger:
  branch: main
  event:
  - push
type: docker
volumes:
- host:
    path: /var/run/docker.sock
  name: docker
---
depends_on: []
kind: pipeline
name: main-test-backend
node:
  type: no-parallel
platform:
  arch: amd64
  os: linux
services: []
steps:
- commands:
  - echo $DRONE_RUNNER_NAME
  image: alpine:3.15
  name: identify-runner
- commands:
  - mkdir -p bin
  - curl -fL -o bin/grabpl https://grafana-downloads.storage.googleapis.com/grafana-build-pipeline/v2.9.49/grabpl
  - chmod +x bin/grabpl
  image: byrnedo/alpine-curl:0.1.8
  name: grabpl
- commands:
  - ./bin/grabpl gen-version --build-id ${DRONE_BUILD_NUMBER}
  depends_on:
  - grabpl
  image: grafana/build-container:1.5.4
  name: gen-version
- commands:
  - make gen-go
  image: grafana/build-container:1.5.4
  name: wire-install
- commands:
  - ./bin/grabpl verify-drone
  depends_on:
  - grabpl
  image: byrnedo/alpine-curl:0.1.8
  name: lint-drone
- commands:
  - |-
    echo -e "unknwon
    referer
    errorstring
    eror
    iam
    wan" > words_to_ignore.txt
  - codespell -I words_to_ignore.txt docs/
  - rm words_to_ignore.txt
  image: grafana/build-container:1.5.4
  name: codespell
- commands:
  - ./bin/grabpl shellcheck
  depends_on:
  - grabpl
  image: grafana/build-container:1.5.4
  name: shellcheck
- commands:
  - ./bin/grabpl lint-backend --edition oss
  depends_on:
  - wire-install
  environment:
    CGO_ENABLED: "1"
  image: grafana/build-container:1.5.4
  name: lint-backend
- commands:
  - ./bin/grabpl test-backend --edition oss
  depends_on:
  - wire-install
  image: grafana/build-container:1.5.4
  name: test-backend
- commands:
  - ./bin/grabpl integration-tests --edition oss
  depends_on:
  - wire-install
  image: grafana/build-container:1.5.4
  name: test-backend-integration
trigger:
  branch: main
  event:
  - push
type: docker
volumes:
- host:
    path: /var/run/docker.sock
  name: docker
---
depends_on: []
kind: pipeline
name: main-build-e2e-publish
node:
  type: no-parallel
platform:
  arch: amd64
  os: linux
services: []
steps:
- commands:
  - echo $DRONE_RUNNER_NAME
  image: alpine:3.15
  name: identify-runner
- commands:
  - mkdir -p bin
  - curl -fL -o bin/grabpl https://grafana-downloads.storage.googleapis.com/grafana-build-pipeline/v2.9.49/grabpl
  - chmod +x bin/grabpl
  image: byrnedo/alpine-curl:0.1.8
  name: grabpl
- commands:
  - ./bin/grabpl gen-version --build-id ${DRONE_BUILD_NUMBER}
  depends_on:
  - grabpl
  image: grafana/build-container:1.5.4
  name: gen-version
- commands:
  - make gen-go
  image: grafana/build-container:1.5.4
  name: wire-install
- commands:
  - yarn install --immutable
  depends_on:
  - grabpl
  image: grafana/build-container:1.5.4
  name: yarn-install
- commands:
  - git clone "https://$${GITHUB_TOKEN}@github.com/grafana/grafana-enterprise.git"
    --depth=1
  - cd grafana-enterprise
  - git fetch origin "refs/tags/*:refs/tags/*"
  - git tag -d $${TEST_TAG} && git push --delete origin $${TEST_TAG} && git tag $${TEST_TAG}
    && git push origin $${TEST_TAG}
  - cd -
  - git fetch origin "refs/tags/*:refs/tags/*"
  - git remote add downstream https://$${GITHUB_TOKEN}@github.com/grafana/$${DOWNSTREAM_REPO}.git
  - git tag -d $${TEST_TAG} && git push --delete downstream --quiet $${TEST_TAG} &&
    git tag $${TEST_TAG} && git push downstream $${TEST_TAG} --quiet
  environment:
    DOWNSTREAM_REPO:
      from_secret: downstream
    GITHUB_TOKEN:
      from_secret: github_token
    TEST_TAG: v0.0.0-test
  failure: ignore
  image: grafana/build-container:1.5.4
  name: trigger-test-release
  when:
    paths:
      include:
      - .drone.yml
    repo:
    - grafana/grafana
- image: grafana/drone-downstream
  name: trigger-enterprise-downstream
  settings:
    params:
    - SOURCE_BUILD_NUMBER=${DRONE_COMMIT}
    - SOURCE_COMMIT=${DRONE_COMMIT}
    - OSS_PULL_REQUEST=${DRONE_PULL_REQUEST}
    repositories:
    - grafana/grafana-enterprise@main
    server: https://drone.grafana.net
    token:
      from_secret: drone_token
- commands:
  - ./bin/grabpl build-backend --jobs 8 --edition oss --build-id ${DRONE_BUILD_NUMBER}
  depends_on:
  - gen-version
  - wire-install
  image: grafana/build-container:1.5.4
  name: build-backend
- commands:
  - ./bin/grabpl build-frontend --jobs 8 --edition oss --build-id ${DRONE_BUILD_NUMBER}
  depends_on:
  - gen-version
  - yarn-install
  environment:
    NODE_OPTIONS: --max_old_space_size=8192
  image: grafana/build-container:1.5.4
  name: build-frontend
- commands:
  - ./bin/grabpl build-frontend-packages --jobs 8 --edition oss --build-id ${DRONE_BUILD_NUMBER}
  depends_on:
  - gen-version
  - yarn-install
  environment:
    NODE_OPTIONS: --max_old_space_size=8192
  image: grafana/build-container:1.5.4
  name: build-frontend-packages
- commands:
  - ./bin/grabpl build-plugins --jobs 8 --edition oss --sign --signing-admin
  depends_on:
  - gen-version
  - yarn-install
  environment:
    GRAFANA_API_KEY:
      from_secret: grafana_api_key
  image: grafana/build-container:1.5.4
  name: build-plugins
- commands:
  - ./bin/linux-amd64/grafana-cli cue validate-schema --grafana-root .
  depends_on:
  - build-backend
  image: grafana/build-container:1.5.4
  name: validate-scuemata
- commands:
  - '# It is required that the generated Typescript be in sync with the input CUE
    files.'
  - '# To enforce this, the following command will attempt to generate Typescript
    from all'
  - '# appropriate .cue files, then compare with the corresponding (*.gen.ts) file
    the generated'
  - '# code would have been written to. It exits 1 if any diffs are found.'
  - ./bin/linux-amd64/grafana-cli cue gen-ts --grafana-root . --diff
  depends_on:
  - validate-scuemata
  image: grafana/build-container:1.5.4
  name: ensure-cuetsified
- commands:
  - '# It is required that code generated from Thema/CUE be committed and in sync
    with its inputs.'
  - '# The following command will fail if running code generators produces any diff
    in output.'
<<<<<<< HEAD
  - CODEGEN_VALIDATE=1 make gen-cue
=======
  - CODEGEN_VERIFY=1 make gen-cue
>>>>>>> 3d3cf740
  image: grafana/build-container:1.5.4
  name: verify-gen-cue
- commands:
  - ./bin/grabpl package --jobs 8 --edition oss --build-id ${DRONE_BUILD_NUMBER} --sign
  depends_on:
  - build-plugins
  - build-backend
  - build-frontend
  - build-frontend-packages
  environment:
    GPG_KEY_PASSWORD:
      from_secret: gpg_key_password
    GPG_PRIV_KEY:
      from_secret: gpg_priv_key
    GPG_PUB_KEY:
      from_secret: gpg_pub_key
    GRAFANA_API_KEY:
      from_secret: grafana_api_key
  image: grafana/build-container:1.5.4
  name: package
- commands:
  - ./scripts/grafana-server/start-server
  depends_on:
  - build-plugins
  - build-backend
  - build-frontend
  - build-frontend-packages
  detach: true
  environment:
    ARCH: linux-amd64
    PORT: 3001
  image: grafana/build-container:1.5.4
  name: grafana-server
- commands:
  - apt-get install -y netcat
  - ./bin/grabpl e2e-tests --port 3001 --suite dashboards-suite
  depends_on:
  - grafana-server
  environment:
    HOST: grafana-server
  image: cypress/included:9.5.1-node16.14.0-slim-chrome99-ff97
  name: end-to-end-tests-dashboards-suite
- commands:
  - apt-get install -y netcat
  - ./bin/grabpl e2e-tests --port 3001 --suite smoke-tests-suite
  depends_on:
  - grafana-server
  environment:
    HOST: grafana-server
  image: cypress/included:9.5.1-node16.14.0-slim-chrome99-ff97
  name: end-to-end-tests-smoke-tests-suite
- commands:
  - apt-get install -y netcat
  - ./bin/grabpl e2e-tests --port 3001 --suite panels-suite
  depends_on:
  - grafana-server
  environment:
    HOST: grafana-server
  image: cypress/included:9.5.1-node16.14.0-slim-chrome99-ff97
  name: end-to-end-tests-panels-suite
- commands:
  - apt-get install -y netcat
  - ./bin/grabpl e2e-tests --port 3001 --suite various-suite
  depends_on:
  - grafana-server
  environment:
    HOST: grafana-server
  image: cypress/included:9.5.1-node16.14.0-slim-chrome99-ff97
  name: end-to-end-tests-various-suite
- commands:
  - apt-get update
  - apt-get install -yq zip
  - ls -lah ./e2e
  - find ./e2e -type f -name "*.mp4"
  - printenv GCP_GRAFANA_UPLOAD_ARTIFACTS_KEY > /tmp/gcpkey_upload_artifacts.json
  - gcloud auth activate-service-account --key-file=/tmp/gcpkey_upload_artifacts.json
  - find ./e2e -type f -name "*spec.ts.mp4" | zip e2e/videos.zip -@
  - gsutil cp e2e/videos.zip gs://$${E2E_TEST_ARTIFACTS_BUCKET}/${DRONE_BUILD_NUMBER}/artifacts/videos/videos.zip
  - export E2E_ARTIFACTS_VIDEO_ZIP=https://storage.googleapis.com/$${E2E_TEST_ARTIFACTS_BUCKET}/${DRONE_BUILD_NUMBER}/artifacts/videos/videos.zip
  - 'echo "E2E Test artifacts uploaded to: $${E2E_ARTIFACTS_VIDEO_ZIP}"'
  - 'curl -X POST https://api.github.com/repos/${DRONE_REPO}/statuses/${DRONE_COMMIT_SHA}
    -H "Authorization: token $${GITHUB_TOKEN}" -d "{\"state\":\"success\",\"target_url\":\"$${E2E_ARTIFACTS_VIDEO_ZIP}\",
    \"description\": \"Click on the details to download e2e recording videos\", \"context\":
    \"e2e_artifacts\"}"'
  depends_on:
  - end-to-end-tests-dashboards-suite
  - end-to-end-tests-panels-suite
  - end-to-end-tests-smoke-tests-suite
  - end-to-end-tests-various-suite
  environment:
    E2E_TEST_ARTIFACTS_BUCKET: releng-pipeline-artifacts-dev
    GCP_GRAFANA_UPLOAD_ARTIFACTS_KEY:
      from_secret: gcp_upload_artifacts_key
    GITHUB_TOKEN:
      from_secret: github_token
  image: google/cloud-sdk:367.0.0
  name: e2e-tests-artifacts-upload
  when:
    status:
    - success
    - failure
- commands:
  - yarn storybook:build
  - ./bin/grabpl verify-storybook
  depends_on:
  - build-frontend
  - build-frontend-packages
  environment:
    NODE_OPTIONS: --max_old_space_size=4096
  image: grafana/build-container:1.5.4
  name: build-storybook
- commands:
  - ./bin/grabpl store-storybook --deployment canary --src-bucket grafana-storybook
  depends_on:
  - build-storybook
  - end-to-end-tests-dashboards-suite
  - end-to-end-tests-panels-suite
  - end-to-end-tests-smoke-tests-suite
  - end-to-end-tests-various-suite
  environment:
    GCP_KEY:
      from_secret: gcp_key
    PRERELEASE_BUCKET:
      from_secret: prerelease_bucket
  image: grafana/grafana-ci-deploy:1.3.1
  name: store-storybook
  when:
    repo:
    - grafana/grafana
- commands:
  - yarn wait-on http://$HOST:$PORT
  - pa11y-ci --config .pa11yci.conf.js --json > pa11y-ci-results.json
  depends_on:
  - grafana-server
  environment:
    GRAFANA_MISC_STATS_API_KEY:
      from_secret: grafana_misc_stats_api_key
    HOST: grafana-server
    PORT: 3001
  failure: ignore
  image: grafana/docker-puppeteer:1.0.0
  name: test-a11y-frontend
- commands:
  - ./scripts/ci-frontend-metrics.sh | ./bin/grabpl publish-metrics $${GRAFANA_MISC_STATS_API_KEY}
  depends_on:
  - test-a11y-frontend
  environment:
    GRAFANA_MISC_STATS_API_KEY:
      from_secret: grafana_misc_stats_api_key
  failure: ignore
  image: grafana/build-container:1.5.4
  name: publish-frontend-metrics
  when:
    repo:
    - grafana/grafana
- commands:
  - ls dist/*.tar.gz*
  - cp dist/*.tar.gz* packaging/docker/
  depends_on:
  - package
  image: grafana/build-container:1.5.4
  name: copy-packages-for-docker
- commands:
  - ./bin/grabpl build-docker --edition oss
  depends_on:
  - copy-packages-for-docker
  environment:
    GCP_KEY:
      from_secret: gcp_key
  image: google/cloud-sdk
  name: build-docker-images
  volumes:
  - name: docker
    path: /var/run/docker.sock
- commands:
  - ./bin/grabpl build-docker --edition oss --ubuntu
  depends_on:
  - copy-packages-for-docker
  environment:
    GCP_KEY:
      from_secret: gcp_key
  image: google/cloud-sdk
  name: build-docker-images-ubuntu
  volumes:
  - name: docker
    path: /var/run/docker.sock
- commands:
  - ./bin/grabpl artifacts docker publish --dockerhub-repo grafana --base alpine --base
    ubuntu --arch amd64 --arch arm64 --arch armv7
  depends_on:
  - build-docker-images
  - build-docker-images-ubuntu
  environment:
    DOCKER_PASSWORD:
      from_secret: docker_password
    DOCKER_USER:
      from_secret: docker_username
    GCP_KEY:
      from_secret: gcp_key
  image: google/cloud-sdk
  name: publish-images-grafana
  volumes:
  - name: docker
    path: /var/run/docker.sock
  when:
    repo:
    - grafana/grafana
- commands:
  - ./bin/grabpl artifacts docker publish --dockerhub-repo grafana-oss --base alpine
    --base ubuntu --arch amd64 --arch arm64 --arch armv7
  depends_on:
  - build-docker-images
  - build-docker-images-ubuntu
  environment:
    DOCKER_PASSWORD:
      from_secret: docker_password
    DOCKER_USER:
      from_secret: docker_username
    GCP_KEY:
      from_secret: gcp_key
  image: google/cloud-sdk
  name: publish-images-grafana-oss
  volumes:
  - name: docker
    path: /var/run/docker.sock
  when:
    repo:
    - grafana/grafana
- commands:
  - ./scripts/circle-release-canary-packages.sh
  depends_on:
  - end-to-end-tests-dashboards-suite
  - end-to-end-tests-panels-suite
  - end-to-end-tests-smoke-tests-suite
  - end-to-end-tests-various-suite
  environment:
    NPM_TOKEN:
      from_secret: npm_token
  image: grafana/build-container:1.5.4
  name: release-canary-npm-packages
  when:
    repo:
    - grafana/grafana
- commands:
  - ./bin/grabpl upload-packages --edition oss --packages-bucket grafana-downloads
  depends_on:
  - end-to-end-tests-dashboards-suite
  - end-to-end-tests-panels-suite
  - end-to-end-tests-smoke-tests-suite
  - end-to-end-tests-various-suite
  environment:
    GCP_KEY:
      from_secret: gcp_key
    PRERELEASE_BUCKET:
      from_secret: prerelease_bucket
  image: grafana/grafana-ci-deploy:1.3.1
  name: upload-packages
  when:
    repo:
    - grafana/grafana
- commands:
  - ./bin/grabpl upload-cdn --edition oss --src-bucket "grafana-static-assets"
  depends_on:
  - grafana-server
  environment:
    GCP_KEY:
      from_secret: gcp_key
    PRERELEASE_BUCKET:
      from_secret: prerelease_bucket
  image: grafana/grafana-ci-deploy:1.3.1
  name: upload-cdn-assets
  when:
    repo:
    - grafana/grafana
trigger:
  branch: main
  event:
  - push
type: docker
volumes:
- host:
    path: /var/run/docker.sock
  name: docker
- name: postgres
  temp:
    medium: memory
- name: mysql
  temp:
    medium: memory
---
depends_on: []
kind: pipeline
name: main-integration-tests
node:
  type: no-parallel
platform:
  arch: amd64
  os: linux
services:
- environment:
    PGDATA: /var/lib/postgresql/data/pgdata
    POSTGRES_DB: grafanatest
    POSTGRES_PASSWORD: grafanatest
    POSTGRES_USER: grafanatest
  image: postgres:12.3-alpine
  name: postgres
  volumes:
  - name: postgres
    path: /var/lib/postgresql/data/pgdata
- environment:
    MYSQL_DATABASE: grafana_tests
    MYSQL_PASSWORD: password
    MYSQL_ROOT_PASSWORD: rootpass
    MYSQL_USER: grafana
  image: mysql:5.6.48
  name: mysql
  volumes:
  - name: mysql
    path: /var/lib/mysql
steps:
- commands:
  - mkdir -p bin
  - curl -fL -o bin/grabpl https://grafana-downloads.storage.googleapis.com/grafana-build-pipeline/v2.9.49/grabpl
  - chmod +x bin/grabpl
  image: byrnedo/alpine-curl:0.1.8
  name: grabpl
- commands:
  - echo $DRONE_RUNNER_NAME
  image: alpine:3.15
  name: identify-runner
- commands:
  - apt-get update
  - apt-get install -yq postgresql-client
  - dockerize -wait tcp://postgres:5432 -timeout 120s
  - psql -p 5432 -h postgres -U grafanatest -d grafanatest -f devenv/docker/blocks/postgres_tests/setup.sql
  - go clean -testcache
  - ./bin/grabpl integration-tests --database postgres
  depends_on:
  - grabpl
  environment:
    GRAFANA_TEST_DB: postgres
    PGPASSWORD: grafanatest
    POSTGRES_HOST: postgres
  image: grafana/build-container:1.5.4
  name: postgres-integration-tests
- commands:
  - apt-get update
  - apt-get install -yq default-mysql-client
  - dockerize -wait tcp://mysql:3306 -timeout 120s
  - cat devenv/docker/blocks/mysql_tests/setup.sql | mysql -h mysql -P 3306 -u root
    -prootpass
  - go clean -testcache
  - ./bin/grabpl integration-tests --database mysql
  depends_on:
  - grabpl
  environment:
    GRAFANA_TEST_DB: mysql
    MYSQL_HOST: mysql
  image: grafana/build-container:1.5.4
  name: mysql-integration-tests
trigger:
  branch: main
  event:
  - push
type: docker
volumes:
- host:
    path: /var/run/docker.sock
  name: docker
- name: postgres
  temp:
    medium: memory
- name: mysql
  temp:
    medium: memory
---
depends_on:
- main-test-frontend
- main-test-backend
- main-build-e2e-publish
- main-integration-tests
kind: pipeline
name: main-windows
platform:
  arch: amd64
  os: windows
  version: "1809"
services: []
steps:
- commands:
  - echo $env:DRONE_RUNNER_NAME
  image: mcr.microsoft.com/windows:1809
  name: identify-runner
- commands:
  - $$ProgressPreference = "SilentlyContinue"
  - Invoke-WebRequest https://grafana-downloads.storage.googleapis.com/grafana-build-pipeline/v2.9.49/windows/grabpl.exe
    -OutFile grabpl.exe
  image: grafana/ci-wix:0.1.1
  name: windows-init
- commands:
  - $$gcpKey = $$env:GCP_KEY
  - '[System.Text.Encoding]::UTF8.GetString([System.Convert]::FromBase64String($$gcpKey))
    > gcpkey.json'
  - dos2unix gcpkey.json
  - gcloud auth activate-service-account --key-file=gcpkey.json
  - rm gcpkey.json
  - cp C:\App\nssm-2.24.zip .
  - .\grabpl.exe gen-version --build-id $$env:DRONE_BUILD_NUMBER
  - .\grabpl.exe windows-installer --edition oss --packages-bucket grafana-downloads
    --build-id $$env:DRONE_BUILD_NUMBER
  - $$fname = ((Get-Childitem grafana*.msi -name) -split "`n")[0]
  - gsutil cp $$fname gs://grafana-downloads/oss/main/
  - gsutil cp "$$fname.sha256" gs://grafana-downloads/oss/main/
  depends_on:
  - windows-init
  environment:
    GCP_KEY:
      from_secret: gcp_key
    GITHUB_TOKEN:
      from_secret: github_token
    PRERELEASE_BUCKET:
      from_secret: prerelease_bucket
  image: grafana/ci-wix:0.1.1
  name: build-windows-installer
trigger:
  branch: main
  event:
  - push
  repo:
  - grafana/grafana
type: docker
volumes:
- host:
    path: /var/run/docker.sock
  name: docker
---
depends_on: []
kind: pipeline
name: notify-drone-changes
platform:
  arch: amd64
  os: linux
steps:
- image: plugins/slack
  name: slack
  settings:
    channel: slack-webhooks-test
    template: "`.drone.yml` and `starlark` files have been changed on the OSS repo,
      by: {{build.author}}. \nBranch: <https://github.com/{{ repo.owner }}/{{ repo.name
      }}/commits/{{ build.branch }}|{{ build.branch }}>\nCommit hash: <https://github.com/{{repo.owner}}/{{repo.name}}/commit/{{build.commit}}|{{
      truncate build.commit 8 }}>"
    webhook:
      from_secret: drone-changes-webhook
trigger:
  branch: main
  event:
  - push
  paths:
    exclude:
    - exclude
    include:
    - .drone.yml
  repo:
  - grafana/grafana
type: docker
---
depends_on:
- main-test-frontend
- main-test-backend
- main-build-e2e-publish
- main-integration-tests
- main-windows
kind: pipeline
name: main-publish
node:
  type: no-parallel
platform:
  arch: amd64
  os: linux
services: []
steps:
- commands:
  - mkdir -p bin
  - curl -fL -o bin/grabpl https://grafana-downloads.storage.googleapis.com/grafana-build-pipeline/v2.9.49/grabpl
  - chmod +x bin/grabpl
  image: byrnedo/alpine-curl:0.1.8
  name: grabpl
- commands:
  - echo $DRONE_RUNNER_NAME
  image: alpine:3.15
  name: identify-runner
- commands:
  - ./bin/grabpl store-packages --edition oss --gcp-key /tmp/gcpkey.json --build-id
    ${DRONE_BUILD_NUMBER}
  depends_on:
  - grabpl
  environment:
    GCP_KEY:
      from_secret: gcp_key
    GPG_KEY_PASSWORD:
      from_secret: gpg_key_password
    GPG_PRIV_KEY:
      from_secret: gpg_priv_key
    GPG_PUB_KEY:
      from_secret: gpg_pub_key
    GRAFANA_COM_API_KEY:
      from_secret: grafana_api_key
  image: grafana/grafana-ci-deploy:1.3.1
  name: store-packages-oss
trigger:
  branch: main
  event:
  - push
  repo:
  - grafana/grafana
type: docker
volumes:
- host:
    path: /var/run/docker.sock
  name: docker
---
depends_on:
- main-test-frontend
- main-test-backend
- main-build-e2e-publish
- main-integration-tests
- main-windows
- main-publish
kind: pipeline
name: main-notify
platform:
  arch: amd64
  os: linux
steps:
- image: plugins/slack
  name: slack
  settings:
    channel: grafana-ci-notifications
    template: |-
      Build {{build.number}} failed for commit: <https://github.com/{{repo.owner}}/{{repo.name}}/commit/{{build.commit}}|{{ truncate build.commit 8 }}>: {{build.link}}
      Branch: <https://github.com/{{ repo.owner }}/{{ repo.name }}/commits/{{ build.branch }}|{{ build.branch }}>
      Author: {{build.author}}
    webhook:
      from_secret: slack_webhook
trigger:
  branch: main
  event:
  - push
  status:
  - failure
type: docker
---
depends_on: []
kind: pipeline
name: oss-build-e2e-publish-release
node:
  type: no-parallel
platform:
  arch: amd64
  os: linux
services: []
steps:
- commands:
  - echo $DRONE_RUNNER_NAME
  image: alpine:3.15
  name: identify-runner
- commands:
  - mkdir -p bin
  - curl -fL -o bin/grabpl https://grafana-downloads.storage.googleapis.com/grafana-build-pipeline/v2.9.49/grabpl
  - chmod +x bin/grabpl
  image: byrnedo/alpine-curl:0.1.8
  name: grabpl
- commands:
  - ./bin/grabpl gen-version ${DRONE_TAG}
  depends_on:
  - grabpl
  image: grafana/build-container:1.5.4
  name: gen-version
- commands:
  - make gen-go
  image: grafana/build-container:1.5.4
  name: wire-install
- commands:
  - yarn install --immutable
  depends_on:
  - grabpl
  image: grafana/build-container:1.5.4
  name: yarn-install
- commands:
  - ./bin/grabpl build-backend --jobs 8 --edition oss ${DRONE_TAG}
  depends_on:
  - gen-version
  - wire-install
  image: grafana/build-container:1.5.4
  name: build-backend
- commands:
  - ./bin/grabpl build-frontend --jobs 8 --edition oss ${DRONE_TAG}
  depends_on:
  - gen-version
  - yarn-install
  environment:
    NODE_OPTIONS: --max_old_space_size=8192
  image: grafana/build-container:1.5.4
  name: build-frontend
- commands:
  - ./bin/grabpl build-frontend-packages --jobs 8 --edition oss ${DRONE_TAG}
  depends_on:
  - gen-version
  - yarn-install
  environment:
    NODE_OPTIONS: --max_old_space_size=8192
  image: grafana/build-container:1.5.4
  name: build-frontend-packages
- commands:
  - ./bin/grabpl build-plugins --jobs 8 --edition oss --sign --signing-admin
  depends_on:
  - gen-version
  - yarn-install
  environment:
    GRAFANA_API_KEY:
      from_secret: grafana_api_key
  image: grafana/build-container:1.5.4
  name: build-plugins
- commands:
  - ./bin/linux-amd64/grafana-cli cue validate-schema --grafana-root .
  depends_on:
  - build-backend
  image: grafana/build-container:1.5.4
  name: validate-scuemata
- commands:
  - '# It is required that the generated Typescript be in sync with the input CUE
    files.'
  - '# To enforce this, the following command will attempt to generate Typescript
    from all'
  - '# appropriate .cue files, then compare with the corresponding (*.gen.ts) file
    the generated'
  - '# code would have been written to. It exits 1 if any diffs are found.'
  - ./bin/linux-amd64/grafana-cli cue gen-ts --grafana-root . --diff
  depends_on:
  - validate-scuemata
  image: grafana/build-container:1.5.4
  name: ensure-cuetsified
- commands:
  - '# It is required that code generated from Thema/CUE be committed and in sync
    with its inputs.'
  - '# The following command will fail if running code generators produces any diff
    in output.'
<<<<<<< HEAD
  - CODEGEN_VALIDATE=1 make gen-cue
=======
  - CODEGEN_VERIFY=1 make gen-cue
>>>>>>> 3d3cf740
  image: grafana/build-container:1.5.4
  name: verify-gen-cue
- commands:
  - ./bin/grabpl package --jobs 8 --edition oss  --sign ${DRONE_TAG}
  depends_on:
  - build-plugins
  - build-backend
  - build-frontend
  - build-frontend-packages
  environment:
    GPG_KEY_PASSWORD:
      from_secret: gpg_key_password
    GPG_PRIV_KEY:
      from_secret: gpg_priv_key
    GPG_PUB_KEY:
      from_secret: gpg_pub_key
    GRAFANA_API_KEY:
      from_secret: grafana_api_key
  image: grafana/build-container:1.5.4
  name: package
- commands:
  - ls dist/*.tar.gz*
  - cp dist/*.tar.gz* packaging/docker/
  depends_on:
  - package
  image: grafana/build-container:1.5.4
  name: copy-packages-for-docker
- commands:
  - ./bin/grabpl build-docker --edition oss --shouldSave
  depends_on:
  - copy-packages-for-docker
  environment:
    GCP_KEY:
      from_secret: gcp_key
  image: google/cloud-sdk
  name: build-docker-images
  volumes:
  - name: docker
    path: /var/run/docker.sock
- commands:
  - ./bin/grabpl build-docker --edition oss --shouldSave --ubuntu
  depends_on:
  - copy-packages-for-docker
  environment:
    GCP_KEY:
      from_secret: gcp_key
  image: google/cloud-sdk
  name: build-docker-images-ubuntu
  volumes:
  - name: docker
    path: /var/run/docker.sock
- commands:
  - ./scripts/grafana-server/start-server
  depends_on:
  - build-plugins
  - build-backend
  - build-frontend
  - build-frontend-packages
  detach: true
  environment:
    ARCH: linux-amd64
    PORT: 3001
  image: grafana/build-container:1.5.4
  name: grafana-server
- commands:
  - apt-get install -y netcat
  - ./bin/grabpl e2e-tests --port 3001 --suite dashboards-suite --tries 3
  depends_on:
  - grafana-server
  environment:
    HOST: grafana-server
  image: cypress/included:9.5.1-node16.14.0-slim-chrome99-ff97
  name: end-to-end-tests-dashboards-suite
- commands:
  - apt-get install -y netcat
  - ./bin/grabpl e2e-tests --port 3001 --suite smoke-tests-suite --tries 3
  depends_on:
  - grafana-server
  environment:
    HOST: grafana-server
  image: cypress/included:9.5.1-node16.14.0-slim-chrome99-ff97
  name: end-to-end-tests-smoke-tests-suite
- commands:
  - apt-get install -y netcat
  - ./bin/grabpl e2e-tests --port 3001 --suite panels-suite --tries 3
  depends_on:
  - grafana-server
  environment:
    HOST: grafana-server
  image: cypress/included:9.5.1-node16.14.0-slim-chrome99-ff97
  name: end-to-end-tests-panels-suite
- commands:
  - apt-get install -y netcat
  - ./bin/grabpl e2e-tests --port 3001 --suite various-suite --tries 3
  depends_on:
  - grafana-server
  environment:
    HOST: grafana-server
  image: cypress/included:9.5.1-node16.14.0-slim-chrome99-ff97
  name: end-to-end-tests-various-suite
- commands:
  - apt-get update
  - apt-get install -yq zip
  - ls -lah ./e2e
  - find ./e2e -type f -name "*.mp4"
  - printenv GCP_GRAFANA_UPLOAD_ARTIFACTS_KEY > /tmp/gcpkey_upload_artifacts.json
  - gcloud auth activate-service-account --key-file=/tmp/gcpkey_upload_artifacts.json
  - find ./e2e -type f -name "*spec.ts.mp4" | zip e2e/videos.zip -@
  - gsutil cp e2e/videos.zip gs://$${E2E_TEST_ARTIFACTS_BUCKET}/${DRONE_BUILD_NUMBER}/artifacts/videos/videos.zip
  - export E2E_ARTIFACTS_VIDEO_ZIP=https://storage.googleapis.com/$${E2E_TEST_ARTIFACTS_BUCKET}/${DRONE_BUILD_NUMBER}/artifacts/videos/videos.zip
  - 'echo "E2E Test artifacts uploaded to: $${E2E_ARTIFACTS_VIDEO_ZIP}"'
  - 'curl -X POST https://api.github.com/repos/${DRONE_REPO}/statuses/${DRONE_COMMIT_SHA}
    -H "Authorization: token $${GITHUB_TOKEN}" -d "{\"state\":\"success\",\"target_url\":\"$${E2E_ARTIFACTS_VIDEO_ZIP}\",
    \"description\": \"Click on the details to download e2e recording videos\", \"context\":
    \"e2e_artifacts\"}"'
  depends_on:
  - end-to-end-tests-dashboards-suite
  - end-to-end-tests-panels-suite
  - end-to-end-tests-smoke-tests-suite
  - end-to-end-tests-various-suite
  environment:
    E2E_TEST_ARTIFACTS_BUCKET: releng-pipeline-artifacts-dev
    GCP_GRAFANA_UPLOAD_ARTIFACTS_KEY:
      from_secret: gcp_upload_artifacts_key
    GITHUB_TOKEN:
      from_secret: github_token
  image: google/cloud-sdk:367.0.0
  name: e2e-tests-artifacts-upload
  when:
    status:
    - success
    - failure
- commands:
  - yarn storybook:build
  - ./bin/grabpl verify-storybook
  depends_on:
  - build-frontend
  - build-frontend-packages
  environment:
    NODE_OPTIONS: --max_old_space_size=4096
  image: grafana/build-container:1.5.4
  name: build-storybook
- commands:
  - ./bin/grabpl upload-cdn --edition oss --src-bucket "$${PRERELEASE_BUCKET}" --src-dir
    artifacts/static-assets
  depends_on:
  - grafana-server
  environment:
    GCP_KEY:
      from_secret: gcp_key
    PRERELEASE_BUCKET:
      from_secret: prerelease_bucket
  image: grafana/grafana-ci-deploy:1.3.1
  name: upload-cdn-assets
- commands:
  - ./bin/grabpl upload-packages --edition oss --packages-bucket $${PRERELEASE_BUCKET}/artifacts/downloads
  depends_on:
  - end-to-end-tests-dashboards-suite
  - end-to-end-tests-panels-suite
  - end-to-end-tests-smoke-tests-suite
  - end-to-end-tests-various-suite
  environment:
    GCP_KEY:
      from_secret: gcp_key
    PRERELEASE_BUCKET:
      from_secret: prerelease_bucket
  image: grafana/grafana-ci-deploy:1.3.1
  name: upload-packages
- commands:
  - ./bin/grabpl store-storybook --deployment latest --src-bucket grafana-prerelease
    --src-dir artifacts/storybook
  - ./bin/grabpl store-storybook --deployment ${DRONE_TAG} --src-bucket grafana-prerelease
    --src-dir artifacts/storybook
  depends_on:
  - build-storybook
  - end-to-end-tests-dashboards-suite
  - end-to-end-tests-panels-suite
  - end-to-end-tests-smoke-tests-suite
  - end-to-end-tests-various-suite
  environment:
    GCP_KEY:
      from_secret: gcp_key
    PRERELEASE_BUCKET:
      from_secret: prerelease_bucket
  image: grafana/grafana-ci-deploy:1.3.1
  name: store-storybook
- commands:
  - ./bin/grabpl artifacts npm store --tag ${DRONE_TAG}
  depends_on:
  - build-frontend-packages
  environment:
    GCP_KEY:
      from_secret: gcp_key
    PRERELEASE_BUCKET:
      from_secret: prerelease_bucket
  image: grafana/grafana-ci-deploy:1.3.1
  name: store-npm-packages
trigger:
  event:
    exclude:
    - promote
  ref:
  - refs/tags/v*
  repo:
    exclude:
    - grafana/grafana
type: docker
volumes:
- host:
    path: /var/run/docker.sock
  name: docker
- name: postgres
  temp:
    medium: memory
- name: mysql
  temp:
    medium: memory
---
depends_on: []
kind: pipeline
name: oss-test-release
node:
  type: no-parallel
platform:
  arch: amd64
  os: linux
services: []
steps:
- commands:
  - echo $DRONE_RUNNER_NAME
  image: alpine:3.15
  name: identify-runner
- commands:
  - mkdir -p bin
  - curl -fL -o bin/grabpl https://grafana-downloads.storage.googleapis.com/grafana-build-pipeline/v2.9.49/grabpl
  - chmod +x bin/grabpl
  image: byrnedo/alpine-curl:0.1.8
  name: grabpl
- commands:
  - ./bin/grabpl gen-version ${DRONE_TAG}
  depends_on:
  - grabpl
  image: grafana/build-container:1.5.4
  name: gen-version
- commands:
  - make gen-go
  image: grafana/build-container:1.5.4
  name: wire-install
- commands:
  - yarn install --immutable
  depends_on:
  - grabpl
  image: grafana/build-container:1.5.4
  name: yarn-install
- commands:
  - ./bin/grabpl shellcheck
  depends_on:
  - grabpl
  image: grafana/build-container:1.5.4
  name: shellcheck
- commands:
  - |-
    echo -e "unknwon
    referer
    errorstring
    eror
    iam
    wan" > words_to_ignore.txt
  - codespell -I words_to_ignore.txt docs/
  - rm words_to_ignore.txt
  image: grafana/build-container:1.5.4
  name: codespell
- commands:
  - ./bin/grabpl lint-backend --edition oss
  depends_on:
  - wire-install
  environment:
    CGO_ENABLED: "1"
  image: grafana/build-container:1.5.4
  name: lint-backend
- commands:
  - yarn run prettier:check
  - yarn run lint
  - yarn run i18n:compile
  - yarn run typecheck
  depends_on:
  - yarn-install
  environment:
    TEST_MAX_WORKERS: 50%
  image: grafana/build-container:1.5.4
  name: lint-frontend
- commands:
  - ./bin/grabpl test-backend --edition oss
  depends_on:
  - wire-install
  image: grafana/build-container:1.5.4
  name: test-backend
- commands:
  - ./bin/grabpl integration-tests --edition oss
  depends_on:
  - wire-install
  image: grafana/build-container:1.5.4
  name: test-backend-integration
- commands:
  - yarn run ci:test-frontend
  depends_on:
  - yarn-install
  environment:
    TEST_MAX_WORKERS: 50%
  image: grafana/build-container:1.5.4
  name: test-frontend
trigger:
  event:
    exclude:
    - promote
  ref:
  - refs/tags/v*
  repo:
    exclude:
    - grafana/grafana
type: docker
volumes:
- host:
    path: /var/run/docker.sock
  name: docker
---
depends_on: []
kind: pipeline
name: oss-integration-tests-release
node:
  type: no-parallel
platform:
  arch: amd64
  os: linux
services:
- environment:
    PGDATA: /var/lib/postgresql/data/pgdata
    POSTGRES_DB: grafanatest
    POSTGRES_PASSWORD: grafanatest
    POSTGRES_USER: grafanatest
  image: postgres:12.3-alpine
  name: postgres
  volumes:
  - name: postgres
    path: /var/lib/postgresql/data/pgdata
- environment:
    MYSQL_DATABASE: grafana_tests
    MYSQL_PASSWORD: password
    MYSQL_ROOT_PASSWORD: rootpass
    MYSQL_USER: grafana
  image: mysql:5.6.48
  name: mysql
  volumes:
  - name: mysql
    path: /var/lib/mysql
steps:
- commands:
  - mkdir -p bin
  - curl -fL -o bin/grabpl https://grafana-downloads.storage.googleapis.com/grafana-build-pipeline/v2.9.49/grabpl
  - chmod +x bin/grabpl
  image: byrnedo/alpine-curl:0.1.8
  name: grabpl
- commands:
  - echo $DRONE_RUNNER_NAME
  image: alpine:3.15
  name: identify-runner
- commands:
  - apt-get update
  - apt-get install -yq postgresql-client
  - dockerize -wait tcp://postgres:5432 -timeout 120s
  - psql -p 5432 -h postgres -U grafanatest -d grafanatest -f devenv/docker/blocks/postgres_tests/setup.sql
  - go clean -testcache
  - ./bin/grabpl integration-tests --database postgres
  depends_on:
  - grabpl
  environment:
    GRAFANA_TEST_DB: postgres
    PGPASSWORD: grafanatest
    POSTGRES_HOST: postgres
  image: grafana/build-container:1.5.4
  name: postgres-integration-tests
- commands:
  - apt-get update
  - apt-get install -yq default-mysql-client
  - dockerize -wait tcp://mysql:3306 -timeout 120s
  - cat devenv/docker/blocks/mysql_tests/setup.sql | mysql -h mysql -P 3306 -u root
    -prootpass
  - go clean -testcache
  - ./bin/grabpl integration-tests --database mysql
  depends_on:
  - grabpl
  environment:
    GRAFANA_TEST_DB: mysql
    MYSQL_HOST: mysql
  image: grafana/build-container:1.5.4
  name: mysql-integration-tests
trigger:
  event:
    exclude:
    - promote
  ref:
  - refs/tags/v*
  repo:
    exclude:
    - grafana/grafana
type: docker
volumes:
- host:
    path: /var/run/docker.sock
  name: docker
- name: postgres
  temp:
    medium: memory
- name: mysql
  temp:
    medium: memory
---
depends_on:
- oss-build-e2e-publish-release
- oss-test-release
- oss-integration-tests-release
kind: pipeline
name: oss-windows-release
platform:
  arch: amd64
  os: windows
  version: "1809"
services: []
steps:
- commands:
  - echo $env:DRONE_RUNNER_NAME
  image: mcr.microsoft.com/windows:1809
  name: identify-runner
- commands:
  - $$ProgressPreference = "SilentlyContinue"
  - Invoke-WebRequest https://grafana-downloads.storage.googleapis.com/grafana-build-pipeline/v2.9.49/windows/grabpl.exe
    -OutFile grabpl.exe
  image: grafana/ci-wix:0.1.1
  name: windows-init
- commands:
  - $$gcpKey = $$env:GCP_KEY
  - '[System.Text.Encoding]::UTF8.GetString([System.Convert]::FromBase64String($$gcpKey))
    > gcpkey.json'
  - dos2unix gcpkey.json
  - gcloud auth activate-service-account --key-file=gcpkey.json
  - rm gcpkey.json
  - cp C:\App\nssm-2.24.zip .
  - .\grabpl.exe gen-version ${DRONE_TAG}
  - .\grabpl.exe windows-installer --edition oss ${DRONE_TAG}
  - $$fname = ((Get-Childitem grafana*.msi -name) -split "`n")[0]
  - gsutil cp $$fname gs://%PRERELEASE_BUCKET%/artifacts/downloads/${DRONE_TAG}/oss/release/
  - gsutil cp "$$fname.sha256" gs://%PRERELEASE_BUCKET%/artifacts/downloads/${DRONE_TAG}/oss/release/
  depends_on:
  - windows-init
  environment:
    GCP_KEY:
      from_secret: gcp_key
    GITHUB_TOKEN:
      from_secret: github_token
    PRERELEASE_BUCKET:
      from_secret: prerelease_bucket
  image: grafana/ci-wix:0.1.1
  name: build-windows-installer
trigger:
  event:
    exclude:
    - promote
  ref:
  - refs/tags/v*
  repo:
    exclude:
    - grafana/grafana
type: docker
volumes:
- host:
    path: /var/run/docker.sock
  name: docker
---
clone:
  disable: true
depends_on: []
image_pull_secrets:
- dockerconfigjson
kind: pipeline
name: enterprise-build-e2e-publish-release
node:
  type: no-parallel
platform:
  arch: amd64
  os: linux
services: []
steps:
- commands:
  - mkdir -p bin
  - curl -fL -o bin/grabpl https://grafana-downloads.storage.googleapis.com/grafana-build-pipeline/v2.9.49/grabpl
  - chmod +x bin/grabpl
  image: byrnedo/alpine-curl:0.1.8
  name: grabpl
- commands:
  - echo $DRONE_RUNNER_NAME
  image: alpine:3.15
  name: identify-runner
- commands:
  - git clone "https://$${GITHUB_TOKEN}@github.com/grafana/grafana-enterprise.git"
  - cd grafana-enterprise
  - git checkout ${DRONE_TAG}
  environment:
    GITHUB_TOKEN:
      from_secret: github_token
  image: grafana/build-container:1.5.4
  name: clone-enterprise
- commands:
  - mv bin/grabpl /tmp/
  - rmdir bin
  - mv grafana-enterprise /tmp/
  - /tmp/grabpl init-enterprise --github-token $${GITHUB_TOKEN} /tmp/grafana-enterprise
    ${DRONE_TAG}
  - mv /tmp/grafana-enterprise/deployment_tools_config.json deployment_tools_config.json
  - mkdir bin
  - mv /tmp/grabpl bin/
  depends_on:
  - clone-enterprise
  environment:
    GITHUB_TOKEN:
      from_secret: github_token
  image: grafana/build-container:1.5.4
  name: init-enterprise
- commands:
  - make gen-go
  depends_on:
  - init-enterprise
  image: grafana/build-container:1.5.4
  name: wire-install
- commands:
  - yarn install --immutable
  depends_on:
  - init-enterprise
  image: grafana/build-container:1.5.4
  name: yarn-install
- commands:
  - ./bin/grabpl gen-version ${DRONE_TAG}
  depends_on:
  - init-enterprise
  image: grafana/build-container:1.5.4
  name: gen-version
- commands:
  - ./bin/grabpl build-backend --jobs 8 --edition enterprise ${DRONE_TAG}
  depends_on:
  - gen-version
  - wire-install
  image: grafana/build-container:1.5.4
  name: build-backend
- commands:
  - ./bin/grabpl build-frontend --jobs 8 --edition enterprise ${DRONE_TAG}
  depends_on:
  - gen-version
  - yarn-install
  environment:
    NODE_OPTIONS: --max_old_space_size=8192
  image: grafana/build-container:1.5.4
  name: build-frontend
- commands:
  - ./bin/grabpl build-frontend-packages --jobs 8 --edition enterprise ${DRONE_TAG}
  depends_on:
  - gen-version
  - yarn-install
  environment:
    NODE_OPTIONS: --max_old_space_size=8192
  image: grafana/build-container:1.5.4
  name: build-frontend-packages
- commands:
  - ./bin/grabpl build-plugins --jobs 8 --edition enterprise --sign --signing-admin
  depends_on:
  - gen-version
  - yarn-install
  environment:
    GRAFANA_API_KEY:
      from_secret: grafana_api_key
  image: grafana/build-container:1.5.4
  name: build-plugins
- commands:
  - ./bin/linux-amd64/grafana-cli cue validate-schema --grafana-root .
  depends_on:
  - build-backend
  image: grafana/build-container:1.5.4
  name: validate-scuemata
- commands:
  - '# It is required that the generated Typescript be in sync with the input CUE
    files.'
  - '# To enforce this, the following command will attempt to generate Typescript
    from all'
  - '# appropriate .cue files, then compare with the corresponding (*.gen.ts) file
    the generated'
  - '# code would have been written to. It exits 1 if any diffs are found.'
  - ./bin/linux-amd64/grafana-cli cue gen-ts --grafana-root . --diff
  depends_on:
  - validate-scuemata
  image: grafana/build-container:1.5.4
  name: ensure-cuetsified
- commands:
  - '# It is required that code generated from Thema/CUE be committed and in sync
    with its inputs.'
  - '# The following command will fail if running code generators produces any diff
    in output.'
<<<<<<< HEAD
  - CODEGEN_VALIDATE=1 make gen-cue
=======
  - CODEGEN_VERIFY=1 make gen-cue
>>>>>>> 3d3cf740
  image: grafana/build-container:1.5.4
  name: verify-gen-cue
- commands:
  - ./bin/grabpl build-backend --jobs 8 --edition enterprise2 ${DRONE_TAG}
  depends_on:
  - gen-version
  - wire-install
  image: grafana/build-container:1.5.4
  name: build-backend-enterprise2
- commands:
  - ./bin/grabpl package --jobs 8 --edition enterprise  --sign ${DRONE_TAG}
  depends_on:
  - build-plugins
  - build-backend
  - build-frontend
  - build-frontend-packages
  - build-backend-enterprise2
  environment:
    GPG_KEY_PASSWORD:
      from_secret: gpg_key_password
    GPG_PRIV_KEY:
      from_secret: gpg_priv_key
    GPG_PUB_KEY:
      from_secret: gpg_pub_key
    GRAFANA_API_KEY:
      from_secret: grafana_api_key
  image: grafana/build-container:1.5.4
  name: package
- commands:
  - ls dist/*.tar.gz*
  - cp dist/*.tar.gz* packaging/docker/
  depends_on:
  - package
  image: grafana/build-container:1.5.4
  name: copy-packages-for-docker
- commands:
  - ./bin/grabpl build-docker --edition enterprise --shouldSave
  depends_on:
  - copy-packages-for-docker
  environment:
    GCP_KEY:
      from_secret: gcp_key
  image: google/cloud-sdk
  name: build-docker-images
  volumes:
  - name: docker
    path: /var/run/docker.sock
- commands:
  - ./bin/grabpl build-docker --edition enterprise --shouldSave --ubuntu
  depends_on:
  - copy-packages-for-docker
  environment:
    GCP_KEY:
      from_secret: gcp_key
  image: google/cloud-sdk
  name: build-docker-images-ubuntu
  volumes:
  - name: docker
    path: /var/run/docker.sock
- commands:
  - ./scripts/grafana-server/start-server
  depends_on:
  - build-plugins
  - build-backend
  - build-frontend
  - build-frontend-packages
  detach: true
  environment:
    ARCH: linux-amd64
    PORT: 3001
    RUNDIR: scripts/grafana-server/tmp-grafana-enterprise
  image: grafana/build-container:1.5.4
  name: grafana-server
- commands:
  - apt-get install -y netcat
  - ./bin/grabpl e2e-tests --port 3001 --suite dashboards-suite --tries 3
  depends_on:
  - grafana-server
  environment:
    HOST: grafana-server
  image: cypress/included:9.5.1-node16.14.0-slim-chrome99-ff97
  name: end-to-end-tests-dashboards-suite
- commands:
  - apt-get install -y netcat
  - ./bin/grabpl e2e-tests --port 3001 --suite smoke-tests-suite --tries 3
  depends_on:
  - grafana-server
  environment:
    HOST: grafana-server
  image: cypress/included:9.5.1-node16.14.0-slim-chrome99-ff97
  name: end-to-end-tests-smoke-tests-suite
- commands:
  - apt-get install -y netcat
  - ./bin/grabpl e2e-tests --port 3001 --suite panels-suite --tries 3
  depends_on:
  - grafana-server
  environment:
    HOST: grafana-server
  image: cypress/included:9.5.1-node16.14.0-slim-chrome99-ff97
  name: end-to-end-tests-panels-suite
- commands:
  - apt-get install -y netcat
  - ./bin/grabpl e2e-tests --port 3001 --suite various-suite --tries 3
  depends_on:
  - grafana-server
  environment:
    HOST: grafana-server
  image: cypress/included:9.5.1-node16.14.0-slim-chrome99-ff97
  name: end-to-end-tests-various-suite
- commands:
  - apt-get update
  - apt-get install -yq zip
  - ls -lah ./e2e
  - find ./e2e -type f -name "*.mp4"
  - printenv GCP_GRAFANA_UPLOAD_ARTIFACTS_KEY > /tmp/gcpkey_upload_artifacts.json
  - gcloud auth activate-service-account --key-file=/tmp/gcpkey_upload_artifacts.json
  - find ./e2e -type f -name "*spec.ts.mp4" | zip e2e/videos.zip -@
  - gsutil cp e2e/videos.zip gs://$${E2E_TEST_ARTIFACTS_BUCKET}/${DRONE_BUILD_NUMBER}/artifacts/videos/videos.zip
  - export E2E_ARTIFACTS_VIDEO_ZIP=https://storage.googleapis.com/$${E2E_TEST_ARTIFACTS_BUCKET}/${DRONE_BUILD_NUMBER}/artifacts/videos/videos.zip
  - 'echo "E2E Test artifacts uploaded to: $${E2E_ARTIFACTS_VIDEO_ZIP}"'
  - 'curl -X POST https://api.github.com/repos/${DRONE_REPO}/statuses/${DRONE_COMMIT_SHA}
    -H "Authorization: token $${GITHUB_TOKEN}" -d "{\"state\":\"success\",\"target_url\":\"$${E2E_ARTIFACTS_VIDEO_ZIP}\",
    \"description\": \"Click on the details to download e2e recording videos\", \"context\":
    \"e2e_artifacts\"}"'
  depends_on:
  - end-to-end-tests-dashboards-suite
  - end-to-end-tests-panels-suite
  - end-to-end-tests-smoke-tests-suite
  - end-to-end-tests-various-suite
  environment:
    E2E_TEST_ARTIFACTS_BUCKET: releng-pipeline-artifacts-dev
    GCP_GRAFANA_UPLOAD_ARTIFACTS_KEY:
      from_secret: gcp_upload_artifacts_key
    GITHUB_TOKEN:
      from_secret: github_token
  image: google/cloud-sdk:367.0.0
  name: e2e-tests-artifacts-upload
  when:
    status:
    - success
    - failure
- commands:
  - ./bin/grabpl upload-cdn --edition enterprise --src-bucket "$${PRERELEASE_BUCKET}"
    --src-dir artifacts/static-assets
  depends_on:
  - package
  environment:
    GCP_KEY:
      from_secret: gcp_key
    PRERELEASE_BUCKET:
      from_secret: prerelease_bucket
  image: grafana/grafana-ci-deploy:1.3.1
  name: upload-cdn-assets
- commands:
  - ./bin/grabpl upload-packages --edition enterprise --packages-bucket $${PRERELEASE_BUCKET}/artifacts/downloads
  depends_on:
  - package
  environment:
    GCP_KEY:
      from_secret: gcp_key
    PRERELEASE_BUCKET:
      from_secret: prerelease_bucket
  image: grafana/grafana-ci-deploy:1.3.1
  name: upload-packages
- commands:
  - ./bin/grabpl artifacts npm store --tag ${DRONE_TAG}
  depends_on:
  - build-frontend-packages
  environment:
    GCP_KEY:
      from_secret: gcp_key
    PRERELEASE_BUCKET:
      from_secret: prerelease_bucket
  image: grafana/grafana-ci-deploy:1.3.1
  name: store-npm-packages
- commands:
  - ./bin/grabpl package --jobs 8 --edition enterprise2  --sign ${DRONE_TAG}
  depends_on:
  - build-plugins
  - build-backend
  - build-frontend
  - build-frontend-packages
  - build-backend-enterprise2
  environment:
    GPG_KEY_PASSWORD:
      from_secret: gpg_key_password
    GPG_PRIV_KEY:
      from_secret: gpg_priv_key
    GPG_PUB_KEY:
      from_secret: gpg_pub_key
    GRAFANA_API_KEY:
      from_secret: grafana_api_key
  image: grafana/build-container:1.5.4
  name: package-enterprise2
- commands:
  - ./bin/grabpl upload-cdn --edition enterprise2 --src-bucket "$${PRERELEASE_BUCKET}"
    --src-dir artifacts/static-assets
  depends_on:
  - package-enterprise2
  environment:
    GCP_KEY:
      from_secret: gcp_key
    PRERELEASE_BUCKET:
      from_secret: prerelease_bucket
  image: grafana/grafana-ci-deploy:1.3.1
  name: upload-cdn-assets-enterprise2
- commands:
  - ./bin/grabpl upload-packages --edition enterprise2 --packages-bucket $${PRERELEASE_BUCKET}/artifacts/downloads-enterprise2
  depends_on:
  - package-enterprise2
  environment:
    GCP_KEY:
      from_secret: gcp_key
    PRERELEASE_BUCKET:
      from_secret: prerelease_bucket
  image: grafana/grafana-ci-deploy:1.3.1
  name: upload-packages-enterprise2
trigger:
  event:
    exclude:
    - promote
  ref:
  - refs/tags/v*
  repo:
    exclude:
    - grafana/grafana
type: docker
volumes:
- host:
    path: /var/run/docker.sock
  name: docker
- name: postgres
  temp:
    medium: memory
- name: mysql
  temp:
    medium: memory
---
clone:
  disable: true
depends_on: []
image_pull_secrets:
- dockerconfigjson
kind: pipeline
name: enterprise-test-release
node:
  type: no-parallel
platform:
  arch: amd64
  os: linux
services: []
steps:
- commands:
  - mkdir -p bin
  - curl -fL -o bin/grabpl https://grafana-downloads.storage.googleapis.com/grafana-build-pipeline/v2.9.49/grabpl
  - chmod +x bin/grabpl
  image: byrnedo/alpine-curl:0.1.8
  name: grabpl
- commands:
  - echo $DRONE_RUNNER_NAME
  image: alpine:3.15
  name: identify-runner
- commands:
  - git clone "https://$${GITHUB_TOKEN}@github.com/grafana/grafana-enterprise.git"
  - cd grafana-enterprise
  - git checkout ${DRONE_TAG}
  environment:
    GITHUB_TOKEN:
      from_secret: github_token
  image: grafana/build-container:1.5.4
  name: clone-enterprise
- commands:
  - mv bin/grabpl /tmp/
  - rmdir bin
  - mv grafana-enterprise /tmp/
  - /tmp/grabpl init-enterprise --github-token $${GITHUB_TOKEN} /tmp/grafana-enterprise
    ${DRONE_TAG}
  - mv /tmp/grafana-enterprise/deployment_tools_config.json deployment_tools_config.json
  - mkdir bin
  - mv /tmp/grabpl bin/
  depends_on:
  - clone-enterprise
  environment:
    GITHUB_TOKEN:
      from_secret: github_token
  image: grafana/build-container:1.5.4
  name: init-enterprise
- commands:
  - make gen-go
  depends_on:
  - init-enterprise
  image: grafana/build-container:1.5.4
  name: wire-install
- commands:
  - yarn install --immutable
  depends_on:
  - init-enterprise
  image: grafana/build-container:1.5.4
  name: yarn-install
- commands:
  - ./bin/grabpl gen-version ${DRONE_TAG}
  depends_on:
  - init-enterprise
  image: grafana/build-container:1.5.4
  name: gen-version
- commands:
  - |-
    echo -e "unknwon
    referer
    errorstring
    eror
    iam
    wan" > words_to_ignore.txt
  - codespell -I words_to_ignore.txt docs/
  - rm words_to_ignore.txt
  image: grafana/build-container:1.5.4
  name: codespell
- commands:
  - ./bin/grabpl lint-backend --edition enterprise
  depends_on:
  - wire-install
  environment:
    CGO_ENABLED: "1"
  image: grafana/build-container:1.5.4
  name: lint-backend
- commands:
  - yarn run prettier:check
  - yarn run lint
  - yarn run i18n:compile
  - yarn run typecheck
  depends_on:
  - yarn-install
  environment:
    TEST_MAX_WORKERS: 50%
  image: grafana/build-container:1.5.4
  name: lint-frontend
- commands:
  - ./bin/grabpl test-backend --edition enterprise
  depends_on:
  - wire-install
  image: grafana/build-container:1.5.4
  name: test-backend
- commands:
  - ./bin/grabpl integration-tests --edition enterprise
  depends_on:
  - wire-install
  image: grafana/build-container:1.5.4
  name: test-backend-integration
- commands:
  - yarn run ci:test-frontend
  depends_on:
  - yarn-install
  environment:
    TEST_MAX_WORKERS: 50%
  image: grafana/build-container:1.5.4
  name: test-frontend
- commands:
  - ./bin/grabpl lint-backend --edition enterprise2
  depends_on:
  - wire-install
  environment:
    CGO_ENABLED: "1"
  image: grafana/build-container:1.5.4
  name: lint-backend-enterprise2
- commands:
  - ./bin/grabpl test-backend --edition enterprise2
  depends_on:
  - wire-install
  image: grafana/build-container:1.5.4
  name: test-backend-enterprise2
- commands:
  - ./bin/grabpl integration-tests --edition enterprise2
  depends_on:
  - wire-install
  image: grafana/build-container:1.5.4
  name: test-backend-integration-enterprise2
trigger:
  event:
    exclude:
    - promote
  ref:
  - refs/tags/v*
  repo:
    exclude:
    - grafana/grafana
type: docker
volumes:
- host:
    path: /var/run/docker.sock
  name: docker
---
clone:
  disable: true
depends_on: []
image_pull_secrets:
- dockerconfigjson
kind: pipeline
name: enterprise-integration-tests-release
node:
  type: no-parallel
platform:
  arch: amd64
  os: linux
services:
- environment:
    PGDATA: /var/lib/postgresql/data/pgdata
    POSTGRES_DB: grafanatest
    POSTGRES_PASSWORD: grafanatest
    POSTGRES_USER: grafanatest
  image: postgres:12.3-alpine
  name: postgres
  volumes:
  - name: postgres
    path: /var/lib/postgresql/data/pgdata
- environment:
    MYSQL_DATABASE: grafana_tests
    MYSQL_PASSWORD: password
    MYSQL_ROOT_PASSWORD: rootpass
    MYSQL_USER: grafana
  image: mysql:5.6.48
  name: mysql
  volumes:
  - name: mysql
    path: /var/lib/mysql
- environment: {}
  image: redis:6.2.1-alpine
  name: redis
- environment: {}
  image: memcached:1.6.9-alpine
  name: memcached
steps:
- commands:
  - mkdir -p bin
  - curl -fL -o bin/grabpl https://grafana-downloads.storage.googleapis.com/grafana-build-pipeline/v2.9.49/grabpl
  - chmod +x bin/grabpl
  image: byrnedo/alpine-curl:0.1.8
  name: grabpl
- commands:
  - echo $DRONE_RUNNER_NAME
  image: alpine:3.15
  name: identify-runner
- commands:
  - git clone "https://$${GITHUB_TOKEN}@github.com/grafana/grafana-enterprise.git"
  - cd grafana-enterprise
  - git checkout ${DRONE_TAG}
  environment:
    GITHUB_TOKEN:
      from_secret: github_token
  image: grafana/build-container:1.5.4
  name: clone-enterprise
- commands:
  - mv bin/grabpl /tmp/
  - rmdir bin
  - mv grafana-enterprise /tmp/
  - /tmp/grabpl init-enterprise --github-token $${GITHUB_TOKEN} /tmp/grafana-enterprise
    ${DRONE_TAG}
  - mv /tmp/grafana-enterprise/deployment_tools_config.json deployment_tools_config.json
  - mkdir bin
  - mv /tmp/grabpl bin/
  depends_on:
  - clone-enterprise
  environment:
    GITHUB_TOKEN:
      from_secret: github_token
  image: grafana/build-container:1.5.4
  name: init-enterprise
- commands:
  - apt-get update
  - apt-get install -yq postgresql-client
  - dockerize -wait tcp://postgres:5432 -timeout 120s
  - psql -p 5432 -h postgres -U grafanatest -d grafanatest -f devenv/docker/blocks/postgres_tests/setup.sql
  - go clean -testcache
  - ./bin/grabpl integration-tests --database postgres
  depends_on:
  - init-enterprise
  environment:
    GRAFANA_TEST_DB: postgres
    PGPASSWORD: grafanatest
    POSTGRES_HOST: postgres
  image: grafana/build-container:1.5.4
  name: postgres-integration-tests
- commands:
  - apt-get update
  - apt-get install -yq default-mysql-client
  - dockerize -wait tcp://mysql:3306 -timeout 120s
  - cat devenv/docker/blocks/mysql_tests/setup.sql | mysql -h mysql -P 3306 -u root
    -prootpass
  - go clean -testcache
  - ./bin/grabpl integration-tests --database mysql
  depends_on:
  - init-enterprise
  environment:
    GRAFANA_TEST_DB: mysql
    MYSQL_HOST: mysql
  image: grafana/build-container:1.5.4
  name: mysql-integration-tests
- commands:
  - dockerize -wait tcp://redis:6379/0 -timeout 120s
  - ./bin/grabpl integration-tests
  depends_on:
  - init-enterprise
  environment:
    REDIS_URL: redis://redis:6379/0
  image: grafana/build-container:1.5.4
  name: redis-integration-tests
- commands:
  - dockerize -wait tcp://memcached:11211 -timeout 120s
  - ./bin/grabpl integration-tests
  depends_on:
  - init-enterprise
  environment:
    MEMCACHED_HOSTS: memcached:11211
  image: grafana/build-container:1.5.4
  name: memcached-integration-tests
trigger:
  event:
    exclude:
    - promote
  ref:
  - refs/tags/v*
  repo:
    exclude:
    - grafana/grafana
type: docker
volumes:
- host:
    path: /var/run/docker.sock
  name: docker
- name: postgres
  temp:
    medium: memory
- name: mysql
  temp:
    medium: memory
---
clone:
  disable: true
depends_on:
- enterprise-build-e2e-publish-release
- enterprise-test-release
- enterprise-integration-tests-release
image_pull_secrets:
- dockerconfigjson
kind: pipeline
name: enterprise-windows-release
platform:
  arch: amd64
  os: windows
  version: "1809"
services: []
steps:
- commands:
  - echo $env:DRONE_RUNNER_NAME
  image: mcr.microsoft.com/windows:1809
  name: identify-runner
- commands:
  - $$ProgressPreference = "SilentlyContinue"
  - Invoke-WebRequest https://grafana-downloads.storage.googleapis.com/grafana-build-pipeline/v2.9.49/windows/grabpl.exe
    -OutFile grabpl.exe
  - git clone "https://$$env:GITHUB_TOKEN@github.com/grafana/grafana-enterprise.git"
  - cd grafana-enterprise
  - git checkout ${DRONE_TAG}
  environment:
    GITHUB_TOKEN:
      from_secret: github_token
  image: grafana/ci-wix:0.1.1
  name: clone
- commands:
  - cp -r grafana-enterprise C:\App\grafana-enterprise
  - rm -r -force grafana-enterprise
  - cp grabpl.exe C:\App\grabpl.exe
  - rm -force grabpl.exe
  - C:\App\grabpl.exe init-enterprise --github-token $$env:GITHUB_TOKEN C:\App\grafana-enterprise
  - cp C:\App\grabpl.exe grabpl.exe
  depends_on:
  - clone
  environment:
    GITHUB_TOKEN:
      from_secret: github_token
  image: grafana/ci-wix:0.1.1
  name: windows-init
- commands:
  - $$gcpKey = $$env:GCP_KEY
  - '[System.Text.Encoding]::UTF8.GetString([System.Convert]::FromBase64String($$gcpKey))
    > gcpkey.json'
  - dos2unix gcpkey.json
  - gcloud auth activate-service-account --key-file=gcpkey.json
  - rm gcpkey.json
  - cp C:\App\nssm-2.24.zip .
  - .\grabpl.exe gen-version ${DRONE_TAG}
  - .\grabpl.exe windows-installer --edition enterprise ${DRONE_TAG}
  - $$fname = ((Get-Childitem grafana*.msi -name) -split "`n")[0]
  - gsutil cp $$fname gs://%PRERELEASE_BUCKET%/artifacts/downloads/${DRONE_TAG}/enterprise/release/
  - gsutil cp "$$fname.sha256" gs://%PRERELEASE_BUCKET%/artifacts/downloads/${DRONE_TAG}/enterprise/release/
  depends_on:
  - windows-init
  environment:
    GCP_KEY:
      from_secret: gcp_key
    GITHUB_TOKEN:
      from_secret: github_token
    PRERELEASE_BUCKET:
      from_secret: prerelease_bucket
  image: grafana/ci-wix:0.1.1
  name: build-windows-installer
trigger:
  event:
    exclude:
    - promote
  ref:
  - refs/tags/v*
  repo:
    exclude:
    - grafana/grafana
type: docker
volumes:
- host:
    path: /var/run/docker.sock
  name: docker
---
depends_on: []
kind: pipeline
name: publish-docker-oss-public
node:
  type: no-parallel
platform:
  arch: amd64
  os: linux
services: []
steps:
- commands:
  - mkdir -p bin
  - curl -fL -o bin/grabpl https://grafana-downloads.storage.googleapis.com/grafana-build-pipeline/v2.9.49/grabpl
  - chmod +x bin/grabpl
  image: byrnedo/alpine-curl:0.1.8
  name: grabpl
- commands:
  - ./bin/grabpl artifacts docker fetch --version-tag ${TAG} --edition oss --base
    alpine --base ubuntu --arch amd64 --arch arm64 --arch armv7
  depends_on:
  - grabpl
  environment:
    DOCKER_PASSWORD:
      from_secret: docker_password
    DOCKER_USER:
      from_secret: docker_username
    GCP_KEY:
      from_secret: gcp_key
  image: google/cloud-sdk
  name: fetch-images-oss
  volumes:
  - name: docker
    path: /var/run/docker.sock
- commands:
  - ./bin/grabpl artifacts docker publish --dockerhub-repo grafana --base alpine --base
    ubuntu --arch amd64 --arch arm64 --arch armv7 --version-tag ${TAG}
  depends_on:
  - fetch-images-oss
  environment:
    DOCKER_PASSWORD:
      from_secret: docker_password
    DOCKER_USER:
      from_secret: docker_username
    GCP_KEY:
      from_secret: gcp_key
  image: google/cloud-sdk
  name: publish-images-grafana
  volumes:
  - name: docker
    path: /var/run/docker.sock
- commands:
  - ./bin/grabpl artifacts docker publish --dockerhub-repo grafana-oss --base alpine
    --base ubuntu --arch amd64 --arch arm64 --arch armv7 --version-tag ${TAG}
  depends_on:
  - fetch-images-oss
  environment:
    DOCKER_PASSWORD:
      from_secret: docker_password
    DOCKER_USER:
      from_secret: docker_username
    GCP_KEY:
      from_secret: gcp_key
  image: google/cloud-sdk
  name: publish-images-grafana-oss
  volumes:
  - name: docker
    path: /var/run/docker.sock
trigger:
  event:
  - promote
  target:
  - public
type: docker
volumes:
- host:
    path: /var/run/docker.sock
  name: docker
---
depends_on: []
kind: pipeline
name: publish-docker-enterprise-public
node:
  type: no-parallel
platform:
  arch: amd64
  os: linux
services: []
steps:
- commands:
  - mkdir -p bin
  - curl -fL -o bin/grabpl https://grafana-downloads.storage.googleapis.com/grafana-build-pipeline/v2.9.49/grabpl
  - chmod +x bin/grabpl
  image: byrnedo/alpine-curl:0.1.8
  name: grabpl
- commands:
  - ./bin/grabpl artifacts docker fetch --version-tag ${TAG} --edition enterprise
    --base alpine --base ubuntu --arch amd64 --arch arm64 --arch armv7
  depends_on:
  - grabpl
  environment:
    DOCKER_PASSWORD:
      from_secret: docker_password
    DOCKER_USER:
      from_secret: docker_username
    GCP_KEY:
      from_secret: gcp_key
  image: google/cloud-sdk
  name: fetch-images-enterprise
  volumes:
  - name: docker
    path: /var/run/docker.sock
- commands:
  - ./bin/grabpl artifacts docker publish --dockerhub-repo grafana-enterprise --base
    alpine --base ubuntu --arch amd64 --arch arm64 --arch armv7 --version-tag ${TAG}
  depends_on:
  - fetch-images-enterprise
  environment:
    DOCKER_PASSWORD:
      from_secret: docker_password
    DOCKER_USER:
      from_secret: docker_username
    GCP_KEY:
      from_secret: gcp_key
  image: google/cloud-sdk
  name: publish-images-grafana-enterprise
  volumes:
  - name: docker
    path: /var/run/docker.sock
trigger:
  event:
  - promote
  target:
  - public
type: docker
volumes:
- host:
    path: /var/run/docker.sock
  name: docker
---
depends_on: []
kind: pipeline
name: publish-docker-oss-security
node:
  type: no-parallel
platform:
  arch: amd64
  os: linux
services: []
steps:
- commands:
  - mkdir -p bin
  - curl -fL -o bin/grabpl https://grafana-downloads.storage.googleapis.com/grafana-build-pipeline/v2.9.49/grabpl
  - chmod +x bin/grabpl
  image: byrnedo/alpine-curl:0.1.8
  name: grabpl
- commands:
  - ./bin/grabpl artifacts docker fetch --version-tag ${TAG} --edition oss --base
    alpine --base ubuntu --arch amd64 --arch arm64 --arch armv7
  depends_on:
  - grabpl
  environment:
    DOCKER_PASSWORD:
      from_secret: docker_password
    DOCKER_USER:
      from_secret: docker_username
    GCP_KEY:
      from_secret: gcp_key
  image: google/cloud-sdk
  name: fetch-images-oss
  volumes:
  - name: docker
    path: /var/run/docker.sock
- commands:
  - ./bin/grabpl artifacts docker publish --security --dockerhub-repo grafana --base
    alpine --base ubuntu --arch amd64 --arch arm64 --arch armv7 --version-tag ${TAG}
  depends_on:
  - fetch-images-oss
  environment:
    DOCKER_PASSWORD:
      from_secret: docker_password
    DOCKER_USER:
      from_secret: docker_username
    GCP_KEY:
      from_secret: gcp_key
  image: google/cloud-sdk
  name: publish-images-grafana
  volumes:
  - name: docker
    path: /var/run/docker.sock
- commands:
  - ./bin/grabpl artifacts docker publish --security --dockerhub-repo grafana-oss
    --base alpine --base ubuntu --arch amd64 --arch arm64 --arch armv7 --version-tag
    ${TAG}
  depends_on:
  - fetch-images-oss
  environment:
    DOCKER_PASSWORD:
      from_secret: docker_password
    DOCKER_USER:
      from_secret: docker_username
    GCP_KEY:
      from_secret: gcp_key
  image: google/cloud-sdk
  name: publish-images-grafana-oss
  volumes:
  - name: docker
    path: /var/run/docker.sock
trigger:
  event:
  - promote
  target:
  - security
type: docker
volumes:
- host:
    path: /var/run/docker.sock
  name: docker
---
depends_on: []
kind: pipeline
name: publish-docker-enterprise-security
node:
  type: no-parallel
platform:
  arch: amd64
  os: linux
services: []
steps:
- commands:
  - mkdir -p bin
  - curl -fL -o bin/grabpl https://grafana-downloads.storage.googleapis.com/grafana-build-pipeline/v2.9.49/grabpl
  - chmod +x bin/grabpl
  image: byrnedo/alpine-curl:0.1.8
  name: grabpl
- commands:
  - ./bin/grabpl artifacts docker fetch --version-tag ${TAG} --edition enterprise
    --base alpine --base ubuntu --arch amd64 --arch arm64 --arch armv7
  depends_on:
  - grabpl
  environment:
    DOCKER_PASSWORD:
      from_secret: docker_password
    DOCKER_USER:
      from_secret: docker_username
    GCP_KEY:
      from_secret: gcp_key
  image: google/cloud-sdk
  name: fetch-images-enterprise
  volumes:
  - name: docker
    path: /var/run/docker.sock
- commands:
  - ./bin/grabpl artifacts docker publish --security --dockerhub-repo grafana-enterprise
    --base alpine --base ubuntu --arch amd64 --arch arm64 --arch armv7 --version-tag
    ${TAG}
  depends_on:
  - fetch-images-enterprise
  environment:
    DOCKER_PASSWORD:
      from_secret: docker_password
    DOCKER_USER:
      from_secret: docker_username
    GCP_KEY:
      from_secret: gcp_key
  image: google/cloud-sdk
  name: publish-images-grafana-enterprise
  volumes:
  - name: docker
    path: /var/run/docker.sock
trigger:
  event:
  - promote
  target:
  - security
type: docker
volumes:
- host:
    path: /var/run/docker.sock
  name: docker
---
depends_on: []
kind: pipeline
name: publish-artifacts-security
node:
  type: no-parallel
platform:
  arch: amd64
  os: linux
services: []
steps:
- commands:
  - mkdir -p bin
  - curl -fL -o bin/grabpl https://grafana-downloads.storage.googleapis.com/grafana-build-pipeline/v2.9.49/grabpl
  - chmod +x bin/grabpl
  image: byrnedo/alpine-curl:0.1.8
  name: grabpl
- commands:
  - ./bin/grabpl artifacts publish --security --tag ${TAG} --src-bucket $${PRERELEASE_BUCKET}
  depends_on:
  - grabpl
  environment:
    GCP_KEY:
      from_secret: gcp_key
    PRERELEASE_BUCKET:
      from_secret: prerelease_bucket
  image: grafana/grafana-ci-deploy:1.3.1
  name: publish-artifacts
trigger:
  event:
  - promote
  target:
  - security
type: docker
volumes:
- host:
    path: /var/run/docker.sock
  name: docker
---
depends_on: []
kind: pipeline
name: publish-artifacts-public
node:
  type: no-parallel
platform:
  arch: amd64
  os: linux
services: []
steps:
- commands:
  - mkdir -p bin
  - curl -fL -o bin/grabpl https://grafana-downloads.storage.googleapis.com/grafana-build-pipeline/v2.9.49/grabpl
  - chmod +x bin/grabpl
  image: byrnedo/alpine-curl:0.1.8
  name: grabpl
- commands:
  - ./bin/grabpl artifacts publish --tag ${TAG} --src-bucket $${PRERELEASE_BUCKET}
  depends_on:
  - grabpl
  environment:
    GCP_KEY:
      from_secret: gcp_key
    PRERELEASE_BUCKET:
      from_secret: prerelease_bucket
  image: grafana/grafana-ci-deploy:1.3.1
  name: publish-artifacts
trigger:
  event:
  - promote
  target:
  - public
type: docker
volumes:
- host:
    path: /var/run/docker.sock
  name: docker
---
depends_on: []
kind: pipeline
name: publish-npm-packages-public
node:
  type: no-parallel
platform:
  arch: amd64
  os: linux
services: []
steps:
- commands:
  - mkdir -p bin
  - curl -fL -o bin/grabpl https://grafana-downloads.storage.googleapis.com/grafana-build-pipeline/v2.9.49/grabpl
  - chmod +x bin/grabpl
  image: byrnedo/alpine-curl:0.1.8
  name: grabpl
- commands:
  - yarn install --immutable
  depends_on:
  - grabpl
  image: grafana/build-container:1.5.4
  name: yarn-install
- commands:
  - ./bin/grabpl artifacts npm retrieve --tag v${TAG}
  depends_on:
  - yarn-install
  environment:
    GCP_KEY:
      from_secret: gcp_key
    PRERELEASE_BUCKET:
      from_secret: prerelease_bucket
  image: grafana/grafana-ci-deploy:1.3.1
  name: retrieve-npm-packages
- commands:
  - ./bin/grabpl artifacts npm release --tag v${TAG}
  depends_on:
  - retrieve-npm-packages
  environment:
    NPM_TOKEN:
      from_secret: npm_token
  image: grafana/build-container:1.5.4
  name: release-npm-packages
trigger:
  event:
  - promote
  target:
  - public
type: docker
volumes:
- host:
    path: /var/run/docker.sock
  name: docker
---
depends_on:
- publish-artifacts-public
- publish-docker-oss-public
- publish-docker-enterprise-public
kind: pipeline
name: publish-packages-oss
node:
  type: no-parallel
platform:
  arch: amd64
  os: linux
services: []
steps:
- commands:
  - mkdir -p bin
  - curl -fL -o bin/grabpl https://grafana-downloads.storage.googleapis.com/grafana-build-pipeline/v2.9.49/grabpl
  - chmod +x bin/grabpl
  image: byrnedo/alpine-curl:0.1.8
  name: grabpl
- commands:
  - ./bin/grabpl store-packages --edition oss --packages-bucket grafana-downloads
    --gcp-key /tmp/gcpkey.json ${DRONE_TAG}
  depends_on:
  - grabpl
  environment:
    GCP_KEY:
      from_secret: gcp_key
    GPG_KEY_PASSWORD:
      from_secret: gpg_key_password
    GPG_PRIV_KEY:
      from_secret: gpg_priv_key
    GPG_PUB_KEY:
      from_secret: gpg_pub_key
    GRAFANA_COM_API_KEY:
      from_secret: grafana_api_key
  image: grafana/grafana-ci-deploy:1.3.1
  name: store-packages-oss
trigger:
  event:
  - promote
  target:
  - public
type: docker
volumes:
- host:
    path: /var/run/docker.sock
  name: docker
---
depends_on:
- publish-artifacts-public
- publish-docker-oss-public
- publish-docker-enterprise-public
kind: pipeline
name: publish-packages-enterprise
node:
  type: no-parallel
platform:
  arch: amd64
  os: linux
services: []
steps:
- commands:
  - mkdir -p bin
  - curl -fL -o bin/grabpl https://grafana-downloads.storage.googleapis.com/grafana-build-pipeline/v2.9.49/grabpl
  - chmod +x bin/grabpl
  image: byrnedo/alpine-curl:0.1.8
  name: grabpl
- commands:
  - ./bin/grabpl store-packages --edition enterprise --packages-bucket grafana-downloads
    --gcp-key /tmp/gcpkey.json ${DRONE_TAG}
  depends_on:
  - grabpl
  environment:
    GCP_KEY:
      from_secret: gcp_key
    GPG_KEY_PASSWORD:
      from_secret: gpg_key_password
    GPG_PRIV_KEY:
      from_secret: gpg_priv_key
    GPG_PUB_KEY:
      from_secret: gpg_pub_key
    GRAFANA_COM_API_KEY:
      from_secret: grafana_api_key
  image: grafana/grafana-ci-deploy:1.3.1
  name: store-packages-enterprise
trigger:
  event:
  - promote
  target:
  - public
type: docker
volumes:
- host:
    path: /var/run/docker.sock
  name: docker
---
depends_on: []
kind: pipeline
name: oss-build-e2e-publish-release-branch
node:
  type: no-parallel
platform:
  arch: amd64
  os: linux
services: []
steps:
- commands:
  - echo $DRONE_RUNNER_NAME
  image: alpine:3.15
  name: identify-runner
- commands:
  - mkdir -p bin
  - curl -fL -o bin/grabpl https://grafana-downloads.storage.googleapis.com/grafana-build-pipeline/v2.9.49/grabpl
  - chmod +x bin/grabpl
  image: byrnedo/alpine-curl:0.1.8
  name: grabpl
- commands:
  - ./bin/grabpl gen-version --build-id ${DRONE_BUILD_NUMBER}
  depends_on:
  - grabpl
  image: grafana/build-container:1.5.4
  name: gen-version
- commands:
  - make gen-go
  image: grafana/build-container:1.5.4
  name: wire-install
- commands:
  - yarn install --immutable
  depends_on:
  - grabpl
  image: grafana/build-container:1.5.4
  name: yarn-install
- commands:
  - ./bin/grabpl build-backend --jobs 8 --edition oss --build-id ${DRONE_BUILD_NUMBER}
  depends_on:
  - gen-version
  - wire-install
  image: grafana/build-container:1.5.4
  name: build-backend
- commands:
  - ./bin/grabpl build-frontend --jobs 8 --edition oss --build-id ${DRONE_BUILD_NUMBER}
  depends_on:
  - gen-version
  - yarn-install
  environment:
    NODE_OPTIONS: --max_old_space_size=8192
  image: grafana/build-container:1.5.4
  name: build-frontend
- commands:
  - ./bin/grabpl build-frontend-packages --jobs 8 --edition oss --build-id ${DRONE_BUILD_NUMBER}
  depends_on:
  - gen-version
  - yarn-install
  environment:
    NODE_OPTIONS: --max_old_space_size=8192
  image: grafana/build-container:1.5.4
  name: build-frontend-packages
- commands:
  - ./bin/grabpl build-plugins --jobs 8 --edition oss --sign --signing-admin
  depends_on:
  - gen-version
  - yarn-install
  environment:
    GRAFANA_API_KEY:
      from_secret: grafana_api_key
  image: grafana/build-container:1.5.4
  name: build-plugins
- commands:
  - ./bin/linux-amd64/grafana-cli cue validate-schema --grafana-root .
  depends_on:
  - build-backend
  image: grafana/build-container:1.5.4
  name: validate-scuemata
- commands:
  - '# It is required that the generated Typescript be in sync with the input CUE
    files.'
  - '# To enforce this, the following command will attempt to generate Typescript
    from all'
  - '# appropriate .cue files, then compare with the corresponding (*.gen.ts) file
    the generated'
  - '# code would have been written to. It exits 1 if any diffs are found.'
  - ./bin/linux-amd64/grafana-cli cue gen-ts --grafana-root . --diff
  depends_on:
  - validate-scuemata
  image: grafana/build-container:1.5.4
  name: ensure-cuetsified
- commands:
  - '# It is required that code generated from Thema/CUE be committed and in sync
    with its inputs.'
  - '# The following command will fail if running code generators produces any diff
    in output.'
<<<<<<< HEAD
  - CODEGEN_VALIDATE=1 make gen-cue
=======
  - CODEGEN_VERIFY=1 make gen-cue
>>>>>>> 3d3cf740
  image: grafana/build-container:1.5.4
  name: verify-gen-cue
- commands:
  - ./bin/grabpl package --jobs 8 --edition oss --build-id ${DRONE_BUILD_NUMBER} --sign
  depends_on:
  - build-plugins
  - build-backend
  - build-frontend
  - build-frontend-packages
  environment:
    GPG_KEY_PASSWORD:
      from_secret: gpg_key_password
    GPG_PRIV_KEY:
      from_secret: gpg_priv_key
    GPG_PUB_KEY:
      from_secret: gpg_pub_key
    GRAFANA_API_KEY:
      from_secret: grafana_api_key
  image: grafana/build-container:1.5.4
  name: package
- commands:
  - ls dist/*.tar.gz*
  - cp dist/*.tar.gz* packaging/docker/
  depends_on:
  - package
  image: grafana/build-container:1.5.4
  name: copy-packages-for-docker
- commands:
  - ./bin/grabpl build-docker --edition oss --shouldSave
  depends_on:
  - copy-packages-for-docker
  environment:
    GCP_KEY:
      from_secret: gcp_key
  image: google/cloud-sdk
  name: build-docker-images
  volumes:
  - name: docker
    path: /var/run/docker.sock
- commands:
  - ./bin/grabpl build-docker --edition oss --shouldSave --ubuntu
  depends_on:
  - copy-packages-for-docker
  environment:
    GCP_KEY:
      from_secret: gcp_key
  image: google/cloud-sdk
  name: build-docker-images-ubuntu
  volumes:
  - name: docker
    path: /var/run/docker.sock
- commands:
  - ./scripts/grafana-server/start-server
  depends_on:
  - build-plugins
  - build-backend
  - build-frontend
  - build-frontend-packages
  detach: true
  environment:
    ARCH: linux-amd64
    PORT: 3001
  image: grafana/build-container:1.5.4
  name: grafana-server
- commands:
  - apt-get install -y netcat
  - ./bin/grabpl e2e-tests --port 3001 --suite dashboards-suite --tries 3
  depends_on:
  - grafana-server
  environment:
    HOST: grafana-server
  image: cypress/included:9.5.1-node16.14.0-slim-chrome99-ff97
  name: end-to-end-tests-dashboards-suite
- commands:
  - apt-get install -y netcat
  - ./bin/grabpl e2e-tests --port 3001 --suite smoke-tests-suite --tries 3
  depends_on:
  - grafana-server
  environment:
    HOST: grafana-server
  image: cypress/included:9.5.1-node16.14.0-slim-chrome99-ff97
  name: end-to-end-tests-smoke-tests-suite
- commands:
  - apt-get install -y netcat
  - ./bin/grabpl e2e-tests --port 3001 --suite panels-suite --tries 3
  depends_on:
  - grafana-server
  environment:
    HOST: grafana-server
  image: cypress/included:9.5.1-node16.14.0-slim-chrome99-ff97
  name: end-to-end-tests-panels-suite
- commands:
  - apt-get install -y netcat
  - ./bin/grabpl e2e-tests --port 3001 --suite various-suite --tries 3
  depends_on:
  - grafana-server
  environment:
    HOST: grafana-server
  image: cypress/included:9.5.1-node16.14.0-slim-chrome99-ff97
  name: end-to-end-tests-various-suite
- commands:
  - apt-get update
  - apt-get install -yq zip
  - ls -lah ./e2e
  - find ./e2e -type f -name "*.mp4"
  - printenv GCP_GRAFANA_UPLOAD_ARTIFACTS_KEY > /tmp/gcpkey_upload_artifacts.json
  - gcloud auth activate-service-account --key-file=/tmp/gcpkey_upload_artifacts.json
  - find ./e2e -type f -name "*spec.ts.mp4" | zip e2e/videos.zip -@
  - gsutil cp e2e/videos.zip gs://$${E2E_TEST_ARTIFACTS_BUCKET}/${DRONE_BUILD_NUMBER}/artifacts/videos/videos.zip
  - export E2E_ARTIFACTS_VIDEO_ZIP=https://storage.googleapis.com/$${E2E_TEST_ARTIFACTS_BUCKET}/${DRONE_BUILD_NUMBER}/artifacts/videos/videos.zip
  - 'echo "E2E Test artifacts uploaded to: $${E2E_ARTIFACTS_VIDEO_ZIP}"'
  - 'curl -X POST https://api.github.com/repos/${DRONE_REPO}/statuses/${DRONE_COMMIT_SHA}
    -H "Authorization: token $${GITHUB_TOKEN}" -d "{\"state\":\"success\",\"target_url\":\"$${E2E_ARTIFACTS_VIDEO_ZIP}\",
    \"description\": \"Click on the details to download e2e recording videos\", \"context\":
    \"e2e_artifacts\"}"'
  depends_on:
  - end-to-end-tests-dashboards-suite
  - end-to-end-tests-panels-suite
  - end-to-end-tests-smoke-tests-suite
  - end-to-end-tests-various-suite
  environment:
    E2E_TEST_ARTIFACTS_BUCKET: releng-pipeline-artifacts-dev
    GCP_GRAFANA_UPLOAD_ARTIFACTS_KEY:
      from_secret: gcp_upload_artifacts_key
    GITHUB_TOKEN:
      from_secret: github_token
  image: google/cloud-sdk:367.0.0
  name: e2e-tests-artifacts-upload
  when:
    status:
    - success
    - failure
- commands:
  - yarn storybook:build
  - ./bin/grabpl verify-storybook
  depends_on:
  - build-frontend
  - build-frontend-packages
  environment:
    NODE_OPTIONS: --max_old_space_size=4096
  image: grafana/build-container:1.5.4
  name: build-storybook
- commands:
  - ./bin/grabpl upload-cdn --edition oss --src-bucket "grafana-static-assets"
  depends_on:
  - grafana-server
  environment:
    GCP_KEY:
      from_secret: gcp_key
    PRERELEASE_BUCKET:
      from_secret: prerelease_bucket
  image: grafana/grafana-ci-deploy:1.3.1
  name: upload-cdn-assets
  when:
    repo:
    - grafana/grafana
- commands:
  - ./bin/grabpl upload-packages --edition oss --packages-bucket grafana-downloads
  depends_on:
  - end-to-end-tests-dashboards-suite
  - end-to-end-tests-panels-suite
  - end-to-end-tests-smoke-tests-suite
  - end-to-end-tests-various-suite
  environment:
    GCP_KEY:
      from_secret: gcp_key
    PRERELEASE_BUCKET:
      from_secret: prerelease_bucket
  image: grafana/grafana-ci-deploy:1.3.1
  name: upload-packages
  when:
    repo:
    - grafana/grafana
trigger:
  ref:
  - refs/heads/v[0-9]*
type: docker
volumes:
- host:
    path: /var/run/docker.sock
  name: docker
- name: postgres
  temp:
    medium: memory
- name: mysql
  temp:
    medium: memory
---
depends_on: []
kind: pipeline
name: oss-test-release-branch
node:
  type: no-parallel
platform:
  arch: amd64
  os: linux
services: []
steps:
- commands:
  - echo $DRONE_RUNNER_NAME
  image: alpine:3.15
  name: identify-runner
- commands:
  - mkdir -p bin
  - curl -fL -o bin/grabpl https://grafana-downloads.storage.googleapis.com/grafana-build-pipeline/v2.9.49/grabpl
  - chmod +x bin/grabpl
  image: byrnedo/alpine-curl:0.1.8
  name: grabpl
- commands:
  - ./bin/grabpl gen-version --build-id ${DRONE_BUILD_NUMBER}
  depends_on:
  - grabpl
  image: grafana/build-container:1.5.4
  name: gen-version
- commands:
  - make gen-go
  image: grafana/build-container:1.5.4
  name: wire-install
- commands:
  - yarn install --immutable
  depends_on:
  - grabpl
  image: grafana/build-container:1.5.4
  name: yarn-install
- commands:
  - ./bin/grabpl shellcheck
  depends_on:
  - grabpl
  image: grafana/build-container:1.5.4
  name: shellcheck
- commands:
  - |-
    echo -e "unknwon
    referer
    errorstring
    eror
    iam
    wan" > words_to_ignore.txt
  - codespell -I words_to_ignore.txt docs/
  - rm words_to_ignore.txt
  image: grafana/build-container:1.5.4
  name: codespell
- commands:
  - ./bin/grabpl lint-backend --edition oss
  depends_on:
  - wire-install
  environment:
    CGO_ENABLED: "1"
  image: grafana/build-container:1.5.4
  name: lint-backend
- commands:
  - yarn run prettier:check
  - yarn run lint
  - yarn run i18n:compile
  - yarn run typecheck
  depends_on:
  - yarn-install
  environment:
    TEST_MAX_WORKERS: 50%
  image: grafana/build-container:1.5.4
  name: lint-frontend
- commands:
  - ./bin/grabpl test-backend --edition oss
  depends_on:
  - wire-install
  image: grafana/build-container:1.5.4
  name: test-backend
- commands:
  - ./bin/grabpl integration-tests --edition oss
  depends_on:
  - wire-install
  image: grafana/build-container:1.5.4
  name: test-backend-integration
- commands:
  - yarn run ci:test-frontend
  depends_on:
  - yarn-install
  environment:
    TEST_MAX_WORKERS: 50%
  image: grafana/build-container:1.5.4
  name: test-frontend
trigger:
  ref:
  - refs/heads/v[0-9]*
type: docker
volumes:
- host:
    path: /var/run/docker.sock
  name: docker
---
depends_on: []
kind: pipeline
name: oss-integration-tests-release-branch
node:
  type: no-parallel
platform:
  arch: amd64
  os: linux
services:
- environment:
    PGDATA: /var/lib/postgresql/data/pgdata
    POSTGRES_DB: grafanatest
    POSTGRES_PASSWORD: grafanatest
    POSTGRES_USER: grafanatest
  image: postgres:12.3-alpine
  name: postgres
  volumes:
  - name: postgres
    path: /var/lib/postgresql/data/pgdata
- environment:
    MYSQL_DATABASE: grafana_tests
    MYSQL_PASSWORD: password
    MYSQL_ROOT_PASSWORD: rootpass
    MYSQL_USER: grafana
  image: mysql:5.6.48
  name: mysql
  volumes:
  - name: mysql
    path: /var/lib/mysql
steps:
- commands:
  - mkdir -p bin
  - curl -fL -o bin/grabpl https://grafana-downloads.storage.googleapis.com/grafana-build-pipeline/v2.9.49/grabpl
  - chmod +x bin/grabpl
  image: byrnedo/alpine-curl:0.1.8
  name: grabpl
- commands:
  - echo $DRONE_RUNNER_NAME
  image: alpine:3.15
  name: identify-runner
- commands:
  - apt-get update
  - apt-get install -yq postgresql-client
  - dockerize -wait tcp://postgres:5432 -timeout 120s
  - psql -p 5432 -h postgres -U grafanatest -d grafanatest -f devenv/docker/blocks/postgres_tests/setup.sql
  - go clean -testcache
  - ./bin/grabpl integration-tests --database postgres
  depends_on:
  - grabpl
  environment:
    GRAFANA_TEST_DB: postgres
    PGPASSWORD: grafanatest
    POSTGRES_HOST: postgres
  image: grafana/build-container:1.5.4
  name: postgres-integration-tests
- commands:
  - apt-get update
  - apt-get install -yq default-mysql-client
  - dockerize -wait tcp://mysql:3306 -timeout 120s
  - cat devenv/docker/blocks/mysql_tests/setup.sql | mysql -h mysql -P 3306 -u root
    -prootpass
  - go clean -testcache
  - ./bin/grabpl integration-tests --database mysql
  depends_on:
  - grabpl
  environment:
    GRAFANA_TEST_DB: mysql
    MYSQL_HOST: mysql
  image: grafana/build-container:1.5.4
  name: mysql-integration-tests
trigger:
  ref:
  - refs/heads/v[0-9]*
type: docker
volumes:
- host:
    path: /var/run/docker.sock
  name: docker
- name: postgres
  temp:
    medium: memory
- name: mysql
  temp:
    medium: memory
---
depends_on:
- oss-build-e2e-publish-release-branch
- oss-test-release-branch
- oss-integration-tests-release-branch
kind: pipeline
name: oss-windows-release-branch
platform:
  arch: amd64
  os: windows
  version: "1809"
services: []
steps:
- commands:
  - echo $env:DRONE_RUNNER_NAME
  image: mcr.microsoft.com/windows:1809
  name: identify-runner
- commands:
  - $$ProgressPreference = "SilentlyContinue"
  - Invoke-WebRequest https://grafana-downloads.storage.googleapis.com/grafana-build-pipeline/v2.9.49/windows/grabpl.exe
    -OutFile grabpl.exe
  image: grafana/ci-wix:0.1.1
  name: windows-init
- commands:
  - $$gcpKey = $$env:GCP_KEY
  - '[System.Text.Encoding]::UTF8.GetString([System.Convert]::FromBase64String($$gcpKey))
    > gcpkey.json'
  - dos2unix gcpkey.json
  - gcloud auth activate-service-account --key-file=gcpkey.json
  - rm gcpkey.json
  - cp C:\App\nssm-2.24.zip .
  depends_on:
  - windows-init
  environment:
    GCP_KEY:
      from_secret: gcp_key
    GITHUB_TOKEN:
      from_secret: github_token
    PRERELEASE_BUCKET:
      from_secret: prerelease_bucket
  image: grafana/ci-wix:0.1.1
  name: build-windows-installer
trigger:
  ref:
  - refs/heads/v[0-9]*
type: docker
volumes:
- host:
    path: /var/run/docker.sock
  name: docker
---
clone:
  disable: true
depends_on: []
image_pull_secrets:
- dockerconfigjson
kind: pipeline
name: enterprise-build-e2e-publish-release-branch
node:
  type: no-parallel
platform:
  arch: amd64
  os: linux
services: []
steps:
- commands:
  - mkdir -p bin
  - curl -fL -o bin/grabpl https://grafana-downloads.storage.googleapis.com/grafana-build-pipeline/v2.9.49/grabpl
  - chmod +x bin/grabpl
  image: byrnedo/alpine-curl:0.1.8
  name: grabpl
- commands:
  - echo $DRONE_RUNNER_NAME
  image: alpine:3.15
  name: identify-runner
- commands:
  - git clone "https://$${GITHUB_TOKEN}@github.com/grafana/grafana-enterprise.git"
  - cd grafana-enterprise
  - git checkout ${DRONE_BRANCH}
  environment:
    GITHUB_TOKEN:
      from_secret: github_token
  image: grafana/build-container:1.5.4
  name: clone-enterprise
- commands:
  - mv bin/grabpl /tmp/
  - rmdir bin
  - mv grafana-enterprise /tmp/
  - /tmp/grabpl init-enterprise  /tmp/grafana-enterprise
  - mv /tmp/grafana-enterprise/deployment_tools_config.json deployment_tools_config.json
  - mkdir bin
  - mv /tmp/grabpl bin/
  depends_on:
  - clone-enterprise
  environment: {}
  image: grafana/build-container:1.5.4
  name: init-enterprise
- commands:
  - make gen-go
  depends_on:
  - init-enterprise
  image: grafana/build-container:1.5.4
  name: wire-install
- commands:
  - yarn install --immutable
  depends_on:
  - init-enterprise
  image: grafana/build-container:1.5.4
  name: yarn-install
- commands:
  - ./bin/grabpl gen-version --build-id ${DRONE_BUILD_NUMBER}
  depends_on:
  - init-enterprise
  image: grafana/build-container:1.5.4
  name: gen-version
- commands:
  - ./bin/grabpl build-backend --jobs 8 --edition enterprise --build-id ${DRONE_BUILD_NUMBER}
  depends_on:
  - gen-version
  - wire-install
  image: grafana/build-container:1.5.4
  name: build-backend
- commands:
  - ./bin/grabpl build-frontend --jobs 8 --edition enterprise --build-id ${DRONE_BUILD_NUMBER}
  depends_on:
  - gen-version
  - yarn-install
  environment:
    NODE_OPTIONS: --max_old_space_size=8192
  image: grafana/build-container:1.5.4
  name: build-frontend
- commands:
  - ./bin/grabpl build-frontend-packages --jobs 8 --edition enterprise --build-id
    ${DRONE_BUILD_NUMBER}
  depends_on:
  - gen-version
  - yarn-install
  environment:
    NODE_OPTIONS: --max_old_space_size=8192
  image: grafana/build-container:1.5.4
  name: build-frontend-packages
- commands:
  - ./bin/grabpl build-plugins --jobs 8 --edition enterprise --sign --signing-admin
  depends_on:
  - gen-version
  - yarn-install
  environment:
    GRAFANA_API_KEY:
      from_secret: grafana_api_key
  image: grafana/build-container:1.5.4
  name: build-plugins
- commands:
  - ./bin/linux-amd64/grafana-cli cue validate-schema --grafana-root .
  depends_on:
  - build-backend
  image: grafana/build-container:1.5.4
  name: validate-scuemata
- commands:
  - '# It is required that the generated Typescript be in sync with the input CUE
    files.'
  - '# To enforce this, the following command will attempt to generate Typescript
    from all'
  - '# appropriate .cue files, then compare with the corresponding (*.gen.ts) file
    the generated'
  - '# code would have been written to. It exits 1 if any diffs are found.'
  - ./bin/linux-amd64/grafana-cli cue gen-ts --grafana-root . --diff
  depends_on:
  - validate-scuemata
  image: grafana/build-container:1.5.4
  name: ensure-cuetsified
- commands:
  - '# It is required that code generated from Thema/CUE be committed and in sync
    with its inputs.'
  - '# The following command will fail if running code generators produces any diff
    in output.'
<<<<<<< HEAD
  - CODEGEN_VALIDATE=1 make gen-cue
=======
  - CODEGEN_VERIFY=1 make gen-cue
>>>>>>> 3d3cf740
  image: grafana/build-container:1.5.4
  name: verify-gen-cue
- commands:
  - ./bin/grabpl build-backend --jobs 8 --edition enterprise2 --build-id ${DRONE_BUILD_NUMBER}
    --variants linux-amd64
  depends_on:
  - gen-version
  - wire-install
  image: grafana/build-container:1.5.4
  name: build-backend-enterprise2
- commands:
  - ./bin/grabpl package --jobs 8 --edition enterprise --build-id ${DRONE_BUILD_NUMBER}
    --sign
  depends_on:
  - build-plugins
  - build-backend
  - build-frontend
  - build-frontend-packages
  - build-backend-enterprise2
  environment:
    GPG_KEY_PASSWORD:
      from_secret: gpg_key_password
    GPG_PRIV_KEY:
      from_secret: gpg_priv_key
    GPG_PUB_KEY:
      from_secret: gpg_pub_key
    GRAFANA_API_KEY:
      from_secret: grafana_api_key
  image: grafana/build-container:1.5.4
  name: package
- commands:
  - ls dist/*.tar.gz*
  - cp dist/*.tar.gz* packaging/docker/
  depends_on:
  - package
  image: grafana/build-container:1.5.4
  name: copy-packages-for-docker
- commands:
  - ./bin/grabpl build-docker --edition enterprise --shouldSave
  depends_on:
  - copy-packages-for-docker
  environment:
    GCP_KEY:
      from_secret: gcp_key
  image: google/cloud-sdk
  name: build-docker-images
  volumes:
  - name: docker
    path: /var/run/docker.sock
- commands:
  - ./bin/grabpl build-docker --edition enterprise --shouldSave --ubuntu
  depends_on:
  - copy-packages-for-docker
  environment:
    GCP_KEY:
      from_secret: gcp_key
  image: google/cloud-sdk
  name: build-docker-images-ubuntu
  volumes:
  - name: docker
    path: /var/run/docker.sock
- commands:
  - ./scripts/grafana-server/start-server
  depends_on:
  - build-plugins
  - build-backend
  - build-frontend
  - build-frontend-packages
  detach: true
  environment:
    ARCH: linux-amd64
    PORT: 3001
    RUNDIR: scripts/grafana-server/tmp-grafana-enterprise
  image: grafana/build-container:1.5.4
  name: grafana-server
- commands:
  - apt-get install -y netcat
  - ./bin/grabpl e2e-tests --port 3001 --suite dashboards-suite --tries 3
  depends_on:
  - grafana-server
  environment:
    HOST: grafana-server
  image: cypress/included:9.5.1-node16.14.0-slim-chrome99-ff97
  name: end-to-end-tests-dashboards-suite
- commands:
  - apt-get install -y netcat
  - ./bin/grabpl e2e-tests --port 3001 --suite smoke-tests-suite --tries 3
  depends_on:
  - grafana-server
  environment:
    HOST: grafana-server
  image: cypress/included:9.5.1-node16.14.0-slim-chrome99-ff97
  name: end-to-end-tests-smoke-tests-suite
- commands:
  - apt-get install -y netcat
  - ./bin/grabpl e2e-tests --port 3001 --suite panels-suite --tries 3
  depends_on:
  - grafana-server
  environment:
    HOST: grafana-server
  image: cypress/included:9.5.1-node16.14.0-slim-chrome99-ff97
  name: end-to-end-tests-panels-suite
- commands:
  - apt-get install -y netcat
  - ./bin/grabpl e2e-tests --port 3001 --suite various-suite --tries 3
  depends_on:
  - grafana-server
  environment:
    HOST: grafana-server
  image: cypress/included:9.5.1-node16.14.0-slim-chrome99-ff97
  name: end-to-end-tests-various-suite
- commands:
  - apt-get update
  - apt-get install -yq zip
  - ls -lah ./e2e
  - find ./e2e -type f -name "*.mp4"
  - printenv GCP_GRAFANA_UPLOAD_ARTIFACTS_KEY > /tmp/gcpkey_upload_artifacts.json
  - gcloud auth activate-service-account --key-file=/tmp/gcpkey_upload_artifacts.json
  - find ./e2e -type f -name "*spec.ts.mp4" | zip e2e/videos.zip -@
  - gsutil cp e2e/videos.zip gs://$${E2E_TEST_ARTIFACTS_BUCKET}/${DRONE_BUILD_NUMBER}/artifacts/videos/videos.zip
  - export E2E_ARTIFACTS_VIDEO_ZIP=https://storage.googleapis.com/$${E2E_TEST_ARTIFACTS_BUCKET}/${DRONE_BUILD_NUMBER}/artifacts/videos/videos.zip
  - 'echo "E2E Test artifacts uploaded to: $${E2E_ARTIFACTS_VIDEO_ZIP}"'
  - 'curl -X POST https://api.github.com/repos/${DRONE_REPO}/statuses/${DRONE_COMMIT_SHA}
    -H "Authorization: token $${GITHUB_TOKEN}" -d "{\"state\":\"success\",\"target_url\":\"$${E2E_ARTIFACTS_VIDEO_ZIP}\",
    \"description\": \"Click on the details to download e2e recording videos\", \"context\":
    \"e2e_artifacts\"}"'
  depends_on:
  - end-to-end-tests-dashboards-suite
  - end-to-end-tests-panels-suite
  - end-to-end-tests-smoke-tests-suite
  - end-to-end-tests-various-suite
  environment:
    E2E_TEST_ARTIFACTS_BUCKET: releng-pipeline-artifacts-dev
    GCP_GRAFANA_UPLOAD_ARTIFACTS_KEY:
      from_secret: gcp_upload_artifacts_key
    GITHUB_TOKEN:
      from_secret: github_token
  image: google/cloud-sdk:367.0.0
  name: e2e-tests-artifacts-upload
  when:
    status:
    - success
    - failure
- commands:
  - yarn storybook:build
  - ./bin/grabpl verify-storybook
  depends_on:
  - build-frontend
  - build-frontend-packages
  environment:
    NODE_OPTIONS: --max_old_space_size=4096
  image: grafana/build-container:1.5.4
  name: build-storybook
- commands:
  - ./bin/grabpl upload-cdn --edition enterprise --src-bucket "grafana-static-assets"
  depends_on:
  - package
  environment:
    GCP_KEY:
      from_secret: gcp_key
    PRERELEASE_BUCKET:
      from_secret: prerelease_bucket
  image: grafana/grafana-ci-deploy:1.3.1
  name: upload-cdn-assets
  when:
    repo:
    - grafana/grafana
- commands:
  - ./bin/grabpl upload-packages --edition enterprise --packages-bucket grafana-downloads
  depends_on:
  - package
  environment:
    GCP_KEY:
      from_secret: gcp_key
    PRERELEASE_BUCKET:
      from_secret: prerelease_bucket
  image: grafana/grafana-ci-deploy:1.3.1
  name: upload-packages
  when:
    repo:
    - grafana/grafana
- commands:
  - ./bin/grabpl package --jobs 8 --edition enterprise2 --build-id ${DRONE_BUILD_NUMBER}
    --variants linux-amd64 --sign
  depends_on:
  - build-plugins
  - build-backend
  - build-frontend
  - build-frontend-packages
  - build-backend-enterprise2
  environment:
    GPG_KEY_PASSWORD:
      from_secret: gpg_key_password
    GPG_PRIV_KEY:
      from_secret: gpg_priv_key
    GPG_PUB_KEY:
      from_secret: gpg_pub_key
    GRAFANA_API_KEY:
      from_secret: grafana_api_key
  image: grafana/build-container:1.5.4
  name: package-enterprise2
- commands:
  - ./bin/grabpl upload-cdn --edition enterprise2 --src-bucket "grafana-static-assets"
  depends_on:
  - package-enterprise2
  environment:
    GCP_KEY:
      from_secret: gcp_key
    PRERELEASE_BUCKET:
      from_secret: prerelease_bucket
  image: grafana/grafana-ci-deploy:1.3.1
  name: upload-cdn-assets-enterprise2
- commands:
  - ./bin/grabpl upload-packages --edition enterprise2 --packages-bucket grafana-downloads-enterprise2
  depends_on:
  - package-enterprise2
  environment:
    GCP_KEY:
      from_secret: gcp_key
    PRERELEASE_BUCKET:
      from_secret: prerelease_bucket
  image: grafana/grafana-ci-deploy:1.3.1
  name: upload-packages-enterprise2
trigger:
  ref:
  - refs/heads/v[0-9]*
type: docker
volumes:
- host:
    path: /var/run/docker.sock
  name: docker
- name: postgres
  temp:
    medium: memory
- name: mysql
  temp:
    medium: memory
---
clone:
  disable: true
depends_on: []
image_pull_secrets:
- dockerconfigjson
kind: pipeline
name: enterprise-test-release-branch
node:
  type: no-parallel
platform:
  arch: amd64
  os: linux
services: []
steps:
- commands:
  - mkdir -p bin
  - curl -fL -o bin/grabpl https://grafana-downloads.storage.googleapis.com/grafana-build-pipeline/v2.9.49/grabpl
  - chmod +x bin/grabpl
  image: byrnedo/alpine-curl:0.1.8
  name: grabpl
- commands:
  - echo $DRONE_RUNNER_NAME
  image: alpine:3.15
  name: identify-runner
- commands:
  - git clone "https://$${GITHUB_TOKEN}@github.com/grafana/grafana-enterprise.git"
  - cd grafana-enterprise
  - git checkout ${DRONE_BRANCH}
  environment:
    GITHUB_TOKEN:
      from_secret: github_token
  image: grafana/build-container:1.5.4
  name: clone-enterprise
- commands:
  - mv bin/grabpl /tmp/
  - rmdir bin
  - mv grafana-enterprise /tmp/
  - /tmp/grabpl init-enterprise  /tmp/grafana-enterprise
  - mv /tmp/grafana-enterprise/deployment_tools_config.json deployment_tools_config.json
  - mkdir bin
  - mv /tmp/grabpl bin/
  depends_on:
  - clone-enterprise
  environment: {}
  image: grafana/build-container:1.5.4
  name: init-enterprise
- commands:
  - make gen-go
  depends_on:
  - init-enterprise
  image: grafana/build-container:1.5.4
  name: wire-install
- commands:
  - yarn install --immutable
  depends_on:
  - init-enterprise
  image: grafana/build-container:1.5.4
  name: yarn-install
- commands:
  - ./bin/grabpl gen-version --build-id ${DRONE_BUILD_NUMBER}
  depends_on:
  - init-enterprise
  image: grafana/build-container:1.5.4
  name: gen-version
- commands:
  - |-
    echo -e "unknwon
    referer
    errorstring
    eror
    iam
    wan" > words_to_ignore.txt
  - codespell -I words_to_ignore.txt docs/
  - rm words_to_ignore.txt
  image: grafana/build-container:1.5.4
  name: codespell
- commands:
  - ./bin/grabpl lint-backend --edition enterprise
  depends_on:
  - wire-install
  environment:
    CGO_ENABLED: "1"
  image: grafana/build-container:1.5.4
  name: lint-backend
- commands:
  - yarn run prettier:check
  - yarn run lint
  - yarn run i18n:compile
  - yarn run typecheck
  depends_on:
  - yarn-install
  environment:
    TEST_MAX_WORKERS: 50%
  image: grafana/build-container:1.5.4
  name: lint-frontend
- commands:
  - ./bin/grabpl test-backend --edition enterprise
  depends_on:
  - wire-install
  image: grafana/build-container:1.5.4
  name: test-backend
- commands:
  - ./bin/grabpl integration-tests --edition enterprise
  depends_on:
  - wire-install
  image: grafana/build-container:1.5.4
  name: test-backend-integration
- commands:
  - yarn run ci:test-frontend
  depends_on:
  - yarn-install
  environment:
    TEST_MAX_WORKERS: 50%
  image: grafana/build-container:1.5.4
  name: test-frontend
- commands:
  - ./bin/grabpl lint-backend --edition enterprise2
  depends_on:
  - wire-install
  environment:
    CGO_ENABLED: "1"
  image: grafana/build-container:1.5.4
  name: lint-backend-enterprise2
- commands:
  - ./bin/grabpl test-backend --edition enterprise2
  depends_on:
  - wire-install
  image: grafana/build-container:1.5.4
  name: test-backend-enterprise2
- commands:
  - ./bin/grabpl integration-tests --edition enterprise2
  depends_on:
  - wire-install
  image: grafana/build-container:1.5.4
  name: test-backend-integration-enterprise2
trigger:
  ref:
  - refs/heads/v[0-9]*
type: docker
volumes:
- host:
    path: /var/run/docker.sock
  name: docker
---
clone:
  disable: true
depends_on: []
image_pull_secrets:
- dockerconfigjson
kind: pipeline
name: enterprise-integration-tests-release-branch
node:
  type: no-parallel
platform:
  arch: amd64
  os: linux
services:
- environment:
    PGDATA: /var/lib/postgresql/data/pgdata
    POSTGRES_DB: grafanatest
    POSTGRES_PASSWORD: grafanatest
    POSTGRES_USER: grafanatest
  image: postgres:12.3-alpine
  name: postgres
  volumes:
  - name: postgres
    path: /var/lib/postgresql/data/pgdata
- environment:
    MYSQL_DATABASE: grafana_tests
    MYSQL_PASSWORD: password
    MYSQL_ROOT_PASSWORD: rootpass
    MYSQL_USER: grafana
  image: mysql:5.6.48
  name: mysql
  volumes:
  - name: mysql
    path: /var/lib/mysql
- environment: {}
  image: redis:6.2.1-alpine
  name: redis
- environment: {}
  image: memcached:1.6.9-alpine
  name: memcached
steps:
- commands:
  - mkdir -p bin
  - curl -fL -o bin/grabpl https://grafana-downloads.storage.googleapis.com/grafana-build-pipeline/v2.9.49/grabpl
  - chmod +x bin/grabpl
  image: byrnedo/alpine-curl:0.1.8
  name: grabpl
- commands:
  - echo $DRONE_RUNNER_NAME
  image: alpine:3.15
  name: identify-runner
- commands:
  - git clone "https://$${GITHUB_TOKEN}@github.com/grafana/grafana-enterprise.git"
  - cd grafana-enterprise
  - git checkout ${DRONE_BRANCH}
  environment:
    GITHUB_TOKEN:
      from_secret: github_token
  image: grafana/build-container:1.5.4
  name: clone-enterprise
- commands:
  - mv bin/grabpl /tmp/
  - rmdir bin
  - mv grafana-enterprise /tmp/
  - /tmp/grabpl init-enterprise  /tmp/grafana-enterprise
  - mv /tmp/grafana-enterprise/deployment_tools_config.json deployment_tools_config.json
  - mkdir bin
  - mv /tmp/grabpl bin/
  depends_on:
  - clone-enterprise
  environment: {}
  image: grafana/build-container:1.5.4
  name: init-enterprise
- commands:
  - apt-get update
  - apt-get install -yq postgresql-client
  - dockerize -wait tcp://postgres:5432 -timeout 120s
  - psql -p 5432 -h postgres -U grafanatest -d grafanatest -f devenv/docker/blocks/postgres_tests/setup.sql
  - go clean -testcache
  - ./bin/grabpl integration-tests --database postgres
  depends_on:
  - init-enterprise
  environment:
    GRAFANA_TEST_DB: postgres
    PGPASSWORD: grafanatest
    POSTGRES_HOST: postgres
  image: grafana/build-container:1.5.4
  name: postgres-integration-tests
- commands:
  - apt-get update
  - apt-get install -yq default-mysql-client
  - dockerize -wait tcp://mysql:3306 -timeout 120s
  - cat devenv/docker/blocks/mysql_tests/setup.sql | mysql -h mysql -P 3306 -u root
    -prootpass
  - go clean -testcache
  - ./bin/grabpl integration-tests --database mysql
  depends_on:
  - init-enterprise
  environment:
    GRAFANA_TEST_DB: mysql
    MYSQL_HOST: mysql
  image: grafana/build-container:1.5.4
  name: mysql-integration-tests
- commands:
  - dockerize -wait tcp://redis:6379/0 -timeout 120s
  - ./bin/grabpl integration-tests
  depends_on:
  - init-enterprise
  environment:
    REDIS_URL: redis://redis:6379/0
  image: grafana/build-container:1.5.4
  name: redis-integration-tests
- commands:
  - dockerize -wait tcp://memcached:11211 -timeout 120s
  - ./bin/grabpl integration-tests
  depends_on:
  - init-enterprise
  environment:
    MEMCACHED_HOSTS: memcached:11211
  image: grafana/build-container:1.5.4
  name: memcached-integration-tests
trigger:
  ref:
  - refs/heads/v[0-9]*
type: docker
volumes:
- host:
    path: /var/run/docker.sock
  name: docker
- name: postgres
  temp:
    medium: memory
- name: mysql
  temp:
    medium: memory
---
clone:
  disable: true
depends_on:
- enterprise-build-e2e-publish-release-branch
- enterprise-test-release-branch
- enterprise-integration-tests-release-branch
image_pull_secrets:
- dockerconfigjson
kind: pipeline
name: enterprise-windows-release-branch
platform:
  arch: amd64
  os: windows
  version: "1809"
services: []
steps:
- commands:
  - echo $env:DRONE_RUNNER_NAME
  image: mcr.microsoft.com/windows:1809
  name: identify-runner
- commands:
  - $$ProgressPreference = "SilentlyContinue"
  - Invoke-WebRequest https://grafana-downloads.storage.googleapis.com/grafana-build-pipeline/v2.9.49/windows/grabpl.exe
    -OutFile grabpl.exe
  - git clone "https://$$env:GITHUB_TOKEN@github.com/grafana/grafana-enterprise.git"
  - cd grafana-enterprise
  - git checkout $$env:DRONE_BRANCH
  environment:
    GITHUB_TOKEN:
      from_secret: github_token
  image: grafana/ci-wix:0.1.1
  name: clone
- commands:
  - cp -r grafana-enterprise C:\App\grafana-enterprise
  - rm -r -force grafana-enterprise
  - cp grabpl.exe C:\App\grabpl.exe
  - rm -force grabpl.exe
  - C:\App\grabpl.exe init-enterprise --github-token $$env:GITHUB_TOKEN C:\App\grafana-enterprise
  - cp C:\App\grabpl.exe grabpl.exe
  depends_on:
  - clone
  environment:
    GITHUB_TOKEN:
      from_secret: github_token
  image: grafana/ci-wix:0.1.1
  name: windows-init
- commands:
  - $$gcpKey = $$env:GCP_KEY
  - '[System.Text.Encoding]::UTF8.GetString([System.Convert]::FromBase64String($$gcpKey))
    > gcpkey.json'
  - dos2unix gcpkey.json
  - gcloud auth activate-service-account --key-file=gcpkey.json
  - rm gcpkey.json
  - cp C:\App\nssm-2.24.zip .
  depends_on:
  - windows-init
  environment:
    GCP_KEY:
      from_secret: gcp_key
    GITHUB_TOKEN:
      from_secret: github_token
    PRERELEASE_BUCKET:
      from_secret: prerelease_bucket
  image: grafana/ci-wix:0.1.1
  name: build-windows-installer
trigger:
  ref:
  - refs/heads/v[0-9]*
type: docker
volumes:
- host:
    path: /var/run/docker.sock
  name: docker
---
kind: pipeline
name: scan-grafana/grafana:latest-image
platform:
  arch: amd64
  os: linux
steps:
- commands:
  - trivy --exit-code 0 --severity UNKNOWN,LOW,MEDIUM grafana/grafana:latest
  image: aquasec/trivy:0.21.0
  name: scan-unkown-low-medium-vulnerabilities
- commands:
  - trivy --exit-code 1 --severity HIGH,CRITICAL grafana/grafana:latest
  image: aquasec/trivy:0.21.0
  name: scan-high-critical-vulnerabilities
- image: plugins/slack
  name: slack-notify-failure
  settings:
    channel: grafana-backend-ops
    template: 'Nightly docker image scan job for grafana/grafana:latest failed: {{build.link}}'
    webhook:
      from_secret: slack_webhook_backend
  when:
    status: failure
trigger:
  cron: nightly
  event: cron
type: docker
---
kind: pipeline
name: scan-grafana/grafana:main-image
platform:
  arch: amd64
  os: linux
steps:
- commands:
  - trivy --exit-code 0 --severity UNKNOWN,LOW,MEDIUM grafana/grafana:main
  image: aquasec/trivy:0.21.0
  name: scan-unkown-low-medium-vulnerabilities
- commands:
  - trivy --exit-code 1 --severity HIGH,CRITICAL grafana/grafana:main
  image: aquasec/trivy:0.21.0
  name: scan-high-critical-vulnerabilities
- image: plugins/slack
  name: slack-notify-failure
  settings:
    channel: grafana-backend-ops
    template: 'Nightly docker image scan job for grafana/grafana:main failed: {{build.link}}'
    webhook:
      from_secret: slack_webhook_backend
  when:
    status: failure
trigger:
  cron: nightly
  event: cron
type: docker
---
kind: pipeline
name: scan-grafana/grafana:latest-ubuntu-image
platform:
  arch: amd64
  os: linux
steps:
- commands:
  - trivy --exit-code 0 --severity UNKNOWN,LOW,MEDIUM grafana/grafana:latest-ubuntu
  image: aquasec/trivy:0.21.0
  name: scan-unkown-low-medium-vulnerabilities
- commands:
  - trivy --exit-code 1 --severity HIGH,CRITICAL grafana/grafana:latest-ubuntu
  image: aquasec/trivy:0.21.0
  name: scan-high-critical-vulnerabilities
- image: plugins/slack
  name: slack-notify-failure
  settings:
    channel: grafana-backend-ops
    template: 'Nightly docker image scan job for grafana/grafana:latest-ubuntu failed:
      {{build.link}}'
    webhook:
      from_secret: slack_webhook_backend
  when:
    status: failure
trigger:
  cron: nightly
  event: cron
type: docker
---
kind: pipeline
name: scan-grafana/grafana:main-ubuntu-image
platform:
  arch: amd64
  os: linux
steps:
- commands:
  - trivy --exit-code 0 --severity UNKNOWN,LOW,MEDIUM grafana/grafana:main-ubuntu
  image: aquasec/trivy:0.21.0
  name: scan-unkown-low-medium-vulnerabilities
- commands:
  - trivy --exit-code 1 --severity HIGH,CRITICAL grafana/grafana:main-ubuntu
  image: aquasec/trivy:0.21.0
  name: scan-high-critical-vulnerabilities
- image: plugins/slack
  name: slack-notify-failure
  settings:
    channel: grafana-backend-ops
    template: 'Nightly docker image scan job for grafana/grafana:main-ubuntu failed:
      {{build.link}}'
    webhook:
      from_secret: slack_webhook_backend
  when:
    status: failure
trigger:
  cron: nightly
  event: cron
type: docker
---
get:
  name: .dockerconfigjson
  path: secret/data/common/gcr
kind: secret
name: dockerconfigjson
---
get:
  name: pat
  path: infra/data/ci/github/grafanabot
kind: secret
name: github_token
---
get:
  name: machine-user-token
  path: infra/data/ci/drone
kind: secret
name: drone_token
---
get:
  name: bucket
  path: infra/data/ci/grafana/prerelease
kind: secret
name: prerelease_bucket
---
get:
  name: credentials.json
  path: infra/data/ci/grafana/releng/artifacts-uploader-service-account
kind: secret
name: gcp_upload_artifacts_key
---
kind: signature
<<<<<<< HEAD
hmac: 4b176fd00bc3047bfb013724fe60c296f5c0439310bec6ec9d5dac2efcec1663
=======
hmac: fb64e50c271012ad1cc9b7ad7e7bd037736d6e3471d24f73774e8fd61472600c
>>>>>>> 3d3cf740

...<|MERGE_RESOLUTION|>--- conflicted
+++ resolved
@@ -259,11 +259,7 @@
     with its inputs.'
   - '# The following command will fail if running code generators produces any diff
     in output.'
-<<<<<<< HEAD
-  - CODEGEN_VALIDATE=1 make gen-cue
-=======
   - CODEGEN_VERIFY=1 make gen-cue
->>>>>>> 3d3cf740
   image: grafana/build-container:1.5.4
   name: verify-gen-cue
 - commands:
@@ -958,11 +954,7 @@
     with its inputs.'
   - '# The following command will fail if running code generators produces any diff
     in output.'
-<<<<<<< HEAD
-  - CODEGEN_VALIDATE=1 make gen-cue
-=======
   - CODEGEN_VERIFY=1 make gen-cue
->>>>>>> 3d3cf740
   image: grafana/build-container:1.5.4
   name: verify-gen-cue
 - commands:
@@ -1610,11 +1602,7 @@
     with its inputs.'
   - '# The following command will fail if running code generators produces any diff
     in output.'
-<<<<<<< HEAD
-  - CODEGEN_VALIDATE=1 make gen-cue
-=======
   - CODEGEN_VERIFY=1 make gen-cue
->>>>>>> 3d3cf740
   image: grafana/build-container:1.5.4
   name: verify-gen-cue
 - commands:
@@ -2219,11 +2207,7 @@
     with its inputs.'
   - '# The following command will fail if running code generators produces any diff
     in output.'
-<<<<<<< HEAD
-  - CODEGEN_VALIDATE=1 make gen-cue
-=======
   - CODEGEN_VERIFY=1 make gen-cue
->>>>>>> 3d3cf740
   image: grafana/build-container:1.5.4
   name: verify-gen-cue
 - commands:
@@ -3444,11 +3428,7 @@
     with its inputs.'
   - '# The following command will fail if running code generators produces any diff
     in output.'
-<<<<<<< HEAD
-  - CODEGEN_VALIDATE=1 make gen-cue
-=======
   - CODEGEN_VERIFY=1 make gen-cue
->>>>>>> 3d3cf740
   image: grafana/build-container:1.5.4
   name: verify-gen-cue
 - commands:
@@ -3998,11 +3978,7 @@
     with its inputs.'
   - '# The following command will fail if running code generators produces any diff
     in output.'
-<<<<<<< HEAD
-  - CODEGEN_VALIDATE=1 make gen-cue
-=======
   - CODEGEN_VERIFY=1 make gen-cue
->>>>>>> 3d3cf740
   image: grafana/build-container:1.5.4
   name: verify-gen-cue
 - commands:
@@ -4739,10 +4715,6 @@
 name: gcp_upload_artifacts_key
 ---
 kind: signature
-<<<<<<< HEAD
-hmac: 4b176fd00bc3047bfb013724fe60c296f5c0439310bec6ec9d5dac2efcec1663
-=======
 hmac: fb64e50c271012ad1cc9b7ad7e7bd037736d6e3471d24f73774e8fd61472600c
->>>>>>> 3d3cf740
 
 ...