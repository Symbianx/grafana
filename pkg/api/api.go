package api

import (
	"github.com/go-macaron/binding"
	"github.com/grafana/grafana/pkg/api/avatar"
	"github.com/grafana/grafana/pkg/api/dtos"
	"github.com/grafana/grafana/pkg/middleware"
	m "github.com/grafana/grafana/pkg/models"
)

// Register adds http routes
func (hs *HTTPServer) registerRoutes() {
	macaronR := hs.macaron
	reqSignedIn := middleware.Auth(&middleware.AuthOptions{ReqSignedIn: true})
	reqGrafanaAdmin := middleware.Auth(&middleware.AuthOptions{ReqSignedIn: true, ReqGrafanaAdmin: true})
	reqEditorRole := middleware.RoleAuth(m.ROLE_EDITOR, m.ROLE_ADMIN)
	reqOrgAdmin := middleware.RoleAuth(m.ROLE_ADMIN)
	redirectFromLegacyDashboardURL := middleware.RedirectFromLegacyDashboardURL()
	redirectFromLegacyDashboardSoloURL := middleware.RedirectFromLegacyDashboardSoloURL()
	quota := middleware.Quota
	bind := binding.Bind

	// automatically set HEAD for every GET
	macaronR.SetAutoHead(true)

	r := newRouteRegister(middleware.RequestMetrics, middleware.RequestTracing)

	// not logged in views
	r.Get("/", reqSignedIn, Index)
	r.Get("/logout", Logout)
	r.Post("/login", quota("session"), bind(dtos.LoginCommand{}), wrap(LoginPost))
	r.Get("/login/:name", quota("session"), OAuthLogin)
	r.Get("/login", LoginView)
	r.Get("/invite/:code", Index)

	// authed views
	r.Get("/profile/", reqSignedIn, Index)
	r.Get("/profile/password", reqSignedIn, Index)
	r.Get("/profile/switch-org/:id", reqSignedIn, ChangeActiveOrgAndRedirectToHome)
	r.Get("/org/", reqSignedIn, Index)
	r.Get("/org/new", reqSignedIn, Index)
	r.Get("/datasources/", reqSignedIn, Index)
	r.Get("/datasources/new", reqSignedIn, Index)
	r.Get("/datasources/edit/*", reqSignedIn, Index)
	r.Get("/org/users", reqSignedIn, Index)
	r.Get("/org/users/new", reqSignedIn, Index)
	r.Get("/org/users/invite", reqSignedIn, Index)
	r.Get("/org/teams", reqSignedIn, Index)
	r.Get("/org/teams/*", reqSignedIn, Index)
	r.Get("/org/apikeys/", reqSignedIn, Index)
	r.Get("/dashboard/import/", reqSignedIn, Index)
	r.Get("/configuration", reqGrafanaAdmin, Index)
	r.Get("/admin", reqGrafanaAdmin, Index)
	r.Get("/admin/settings", reqGrafanaAdmin, Index)
	r.Get("/admin/users", reqGrafanaAdmin, Index)
	r.Get("/admin/users/create", reqGrafanaAdmin, Index)
	r.Get("/admin/users/edit/:id", reqGrafanaAdmin, Index)
	r.Get("/admin/orgs", reqGrafanaAdmin, Index)
	r.Get("/admin/orgs/edit/:id", reqGrafanaAdmin, Index)
	r.Get("/admin/stats", reqGrafanaAdmin, Index)

	r.Get("/styleguide", reqSignedIn, Index)

	r.Get("/plugins", reqSignedIn, Index)
	r.Get("/plugins/:id/edit", reqSignedIn, Index)
	r.Get("/plugins/:id/page/:page", reqSignedIn, Index)

	r.Get("/d/:uid/:slug", reqSignedIn, Index)
	r.Get("/d/:uid", reqSignedIn, Index)
	r.Get("/dashboard/db/:slug", reqSignedIn, redirectFromLegacyDashboardURL, Index)
	r.Get("/dashboard/script/*", reqSignedIn, Index)
	r.Get("/dashboard-solo/snapshot/*", Index)
	r.Get("/d-solo/:uid/:slug", reqSignedIn, Index)
	r.Get("/dashboard-solo/db/:slug", reqSignedIn, redirectFromLegacyDashboardSoloURL, Index)
	r.Get("/dashboard-solo/script/*", reqSignedIn, Index)
	r.Get("/import/dashboard", reqSignedIn, Index)
	r.Get("/dashboards/", reqSignedIn, Index)
	r.Get("/dashboards/*", reqSignedIn, Index)

	r.Get("/playlists/", reqSignedIn, Index)
	r.Get("/playlists/*", reqSignedIn, Index)
	r.Get("/alerting/", reqSignedIn, Index)
	r.Get("/alerting/*", reqSignedIn, Index)

	// sign up
	r.Get("/signup", Index)
	r.Get("/api/user/signup/options", wrap(GetSignUpOptions))
	r.Post("/api/user/signup", quota("user"), bind(dtos.SignUpForm{}), wrap(SignUp))
	r.Post("/api/user/signup/step2", bind(dtos.SignUpStep2Form{}), wrap(SignUpStep2))

	// invited
	r.Get("/api/user/invite/:code", wrap(GetInviteInfoByCode))
	r.Post("/api/user/invite/complete", bind(dtos.CompleteInviteForm{}), wrap(CompleteInvite))

	// reset password
	r.Get("/user/password/send-reset-email", Index)
	r.Get("/user/password/reset", Index)

	r.Post("/api/user/password/send-reset-email", bind(dtos.SendResetPasswordEmailForm{}), wrap(SendResetPasswordEmail))
	r.Post("/api/user/password/reset", bind(dtos.ResetUserPasswordForm{}), wrap(ResetPassword))

	// dashboard snapshots
	r.Get("/dashboard/snapshot/*", Index)
	r.Get("/dashboard/snapshots/", reqSignedIn, Index)

	// api for dashboard snapshots
	r.Post("/api/snapshots/", bind(m.CreateDashboardSnapshotCommand{}), CreateDashboardSnapshot)
	r.Get("/api/snapshot/shared-options/", GetSharingOptions)
	r.Get("/api/snapshots/:key", GetDashboardSnapshot)
	r.Get("/api/snapshots-delete/:key", reqEditorRole, wrap(DeleteDashboardSnapshot))

	// api renew session based on remember cookie
	r.Get("/api/login/ping", quota("session"), LoginAPIPing)

	// authed api
	r.Group("/api", func(apiRoute RouteRegister) {

		// user (signed in)
		apiRoute.Group("/user", func(userRoute RouteRegister) {
			userRoute.Get("/", wrap(GetSignedInUser))
			userRoute.Put("/", bind(m.UpdateUserCommand{}), wrap(UpdateSignedInUser))
			userRoute.Post("/using/:id", wrap(UserSetUsingOrg))
			userRoute.Get("/orgs", wrap(GetSignedInUserOrgList))

			userRoute.Post("/stars/dashboard/:id", wrap(StarDashboard))
			userRoute.Delete("/stars/dashboard/:id", wrap(UnstarDashboard))

			userRoute.Put("/password", bind(m.ChangeUserPasswordCommand{}), wrap(ChangeUserPassword))
			userRoute.Get("/quotas", wrap(GetUserQuotas))
			userRoute.Put("/helpflags/:id", wrap(SetHelpFlag))
			// For dev purpose
			userRoute.Get("/helpflags/clear", wrap(ClearHelpFlags))

			userRoute.Get("/preferences", wrap(GetUserPreferences))
			userRoute.Put("/preferences", bind(dtos.UpdatePrefsCmd{}), wrap(UpdateUserPreferences))
		})

		// users (admin permission required)
		apiRoute.Group("/users", func(usersRoute RouteRegister) {
			usersRoute.Get("/", wrap(SearchUsers))
			usersRoute.Get("/search", wrap(SearchUsersWithPaging))
			usersRoute.Get("/:id", wrap(GetUserByID))
			usersRoute.Get("/:id/orgs", wrap(GetUserOrgList))
			// query parameters /users/lookup?loginOrEmail=admin@example.com
			usersRoute.Get("/lookup", wrap(GetUserByLoginOrEmail))
			usersRoute.Put("/:id", bind(m.UpdateUserCommand{}), wrap(UpdateUser))
			usersRoute.Post("/:id/using/:orgId", wrap(UpdateUserActiveOrg))
		}, reqGrafanaAdmin)

		// team (admin permission required)
		apiRoute.Group("/teams", func(teamsRoute RouteRegister) {
			teamsRoute.Get("/:teamId", wrap(GetTeamByID))
			teamsRoute.Get("/search", wrap(SearchTeams))
			teamsRoute.Post("/", bind(m.CreateTeamCommand{}), wrap(CreateTeam))
			teamsRoute.Put("/:teamId", bind(m.UpdateTeamCommand{}), wrap(UpdateTeam))
			teamsRoute.Delete("/:teamId", wrap(DeleteTeamByID))
			teamsRoute.Get("/:teamId/members", wrap(GetTeamMembers))
			teamsRoute.Post("/:teamId/members", bind(m.AddTeamMemberCommand{}), wrap(AddTeamMember))
			teamsRoute.Delete("/:teamId/members/:userId", wrap(RemoveTeamMember))
		}, reqOrgAdmin)

		// org information available to all users.
		apiRoute.Group("/org", func(orgRoute RouteRegister) {
			orgRoute.Get("/", wrap(GetOrgCurrent))
			orgRoute.Get("/quotas", wrap(GetOrgQuotas))
		})

		// current org
		apiRoute.Group("/org", func(orgRoute RouteRegister) {
			orgRoute.Put("/", bind(dtos.UpdateOrgForm{}), wrap(UpdateOrgCurrent))
			orgRoute.Put("/address", bind(dtos.UpdateOrgAddressForm{}), wrap(UpdateOrgAddressCurrent))
			orgRoute.Post("/users", quota("user"), bind(m.AddOrgUserCommand{}), wrap(AddOrgUserToCurrentOrg))
			orgRoute.Get("/users", wrap(GetOrgUsersForCurrentOrg))
			orgRoute.Patch("/users/:userId", bind(m.UpdateOrgUserCommand{}), wrap(UpdateOrgUserForCurrentOrg))
			orgRoute.Delete("/users/:userId", wrap(RemoveOrgUserForCurrentOrg))

			// invites
			orgRoute.Get("/invites", wrap(GetPendingOrgInvites))
			orgRoute.Post("/invites", quota("user"), bind(dtos.AddInviteForm{}), wrap(AddOrgInvite))
			orgRoute.Patch("/invites/:code/revoke", wrap(RevokeInvite))

			// prefs
			orgRoute.Get("/preferences", wrap(GetOrgPreferences))
			orgRoute.Put("/preferences", bind(dtos.UpdatePrefsCmd{}), wrap(UpdateOrgPreferences))
		}, reqOrgAdmin)

		// create new org
		apiRoute.Post("/orgs", quota("org"), bind(m.CreateOrgCommand{}), wrap(CreateOrg))

		// search all orgs
		apiRoute.Get("/orgs", reqGrafanaAdmin, wrap(SearchOrgs))

		// orgs (admin routes)
		apiRoute.Group("/orgs/:orgId", func(orgsRoute RouteRegister) {
			orgsRoute.Get("/", wrap(GetOrgByID))
			orgsRoute.Put("/", bind(dtos.UpdateOrgForm{}), wrap(UpdateOrg))
			orgsRoute.Put("/address", bind(dtos.UpdateOrgAddressForm{}), wrap(UpdateOrgAddress))
			orgsRoute.Delete("/", wrap(DeleteOrgByID))
			orgsRoute.Get("/users", wrap(GetOrgUsers))
			orgsRoute.Post("/users", bind(m.AddOrgUserCommand{}), wrap(AddOrgUser))
			orgsRoute.Patch("/users/:userId", bind(m.UpdateOrgUserCommand{}), wrap(UpdateOrgUser))
			orgsRoute.Delete("/users/:userId", wrap(RemoveOrgUser))
			orgsRoute.Get("/quotas", wrap(GetOrgQuotas))
			orgsRoute.Put("/quotas/:target", bind(m.UpdateOrgQuotaCmd{}), wrap(UpdateOrgQuota))
		}, reqGrafanaAdmin)

		// orgs (admin routes)
		apiRoute.Group("/orgs/name/:name", func(orgsRoute RouteRegister) {
			orgsRoute.Get("/", wrap(GetOrgByName))
		}, reqGrafanaAdmin)

		// auth api keys
		apiRoute.Group("/auth/keys", func(keysRoute RouteRegister) {
			keysRoute.Get("/", wrap(GetAPIKeys))
			keysRoute.Post("/", quota("api_key"), bind(m.AddApiKeyCommand{}), wrap(AddAPIKey))
			keysRoute.Delete("/:id", wrap(DeleteAPIKey))
		}, reqOrgAdmin)

		// Preferences
		apiRoute.Group("/preferences", func(prefRoute RouteRegister) {
			prefRoute.Post("/set-home-dash", bind(m.SavePreferencesCommand{}), wrap(SetHomeDashboard))
		})

		// Data sources
		apiRoute.Group("/datasources", func(datasourceRoute RouteRegister) {
			datasourceRoute.Get("/", wrap(GetDataSources))
			datasourceRoute.Post("/", quota("data_source"), bind(m.AddDataSourceCommand{}), wrap(AddDataSource))
			datasourceRoute.Put("/:id", bind(m.UpdateDataSourceCommand{}), wrap(UpdateDataSource))
			datasourceRoute.Delete("/:id", wrap(DeleteDataSourceByID))
			datasourceRoute.Delete("/name/:name", wrap(DeleteDataSourceByName))
			datasourceRoute.Get("/:id", wrap(GetDataSourceByID))
			datasourceRoute.Get("/name/:name", wrap(GetDataSourceByName))
		}, reqOrgAdmin)

		apiRoute.Get("/datasources/id/:name", wrap(GetDataSourceIDByName), reqSignedIn)

		apiRoute.Get("/plugins", wrap(GetPluginList))
		apiRoute.Get("/plugins/:pluginId/settings", wrap(GetPluginSettingByID))
		apiRoute.Get("/plugins/:pluginId/markdown/:name", wrap(GetPluginMarkdown))

		apiRoute.Group("/plugins", func(pluginRoute RouteRegister) {
			pluginRoute.Get("/:pluginId/dashboards/", wrap(GetPluginDashboards))
			pluginRoute.Post("/:pluginId/settings", bind(m.UpdatePluginSettingCmd{}), wrap(UpdatePluginSetting))
		}, reqOrgAdmin)

		apiRoute.Get("/frontend/settings/", GetFrontendSettings)
		apiRoute.Any("/datasources/proxy/:id/*", reqSignedIn, hs.ProxyDataSourceRequest)
		apiRoute.Any("/datasources/proxy/:id", reqSignedIn, hs.ProxyDataSourceRequest)

		// Folders
		apiRoute.Group("/folders", func(folderRoute RouteRegister) {
			folderRoute.Get("/", wrap(GetFolders))
			folderRoute.Get("/id/:id", wrap(GetFolderByID))
			folderRoute.Post("/", bind(m.CreateFolderCommand{}), wrap(CreateFolder))

			folderRoute.Group("/:uid", func(folderUidRoute RouteRegister) {
				folderUidRoute.Get("/", wrap(GetFolderByUID))
				folderUidRoute.Put("/", bind(m.UpdateFolderCommand{}), wrap(UpdateFolder))
				folderUidRoute.Delete("/", wrap(DeleteFolder))

				folderUidRoute.Group("/permissions", func(folderPermissionRoute RouteRegister) {
					folderPermissionRoute.Get("/", wrap(GetFolderPermissionList))
					folderPermissionRoute.Post("/", bind(dtos.UpdateDashboardAclCommand{}), wrap(UpdateFolderPermissions))
				})
			})
		})

		// Dashboard
		apiRoute.Group("/dashboards", func(dashboardRoute RouteRegister) {
			dashboardRoute.Get("/uid/:uid", wrap(GetDashboard))
			dashboardRoute.Delete("/uid/:uid", wrap(DeleteDashboardByUID))

			dashboardRoute.Get("/db/:slug", wrap(GetDashboard))
			dashboardRoute.Delete("/db/:slug", wrap(DeleteDashboard))

			dashboardRoute.Post("/calculate-diff", bind(dtos.CalculateDiffOptions{}), wrap(CalculateDashboardDiff))

			dashboardRoute.Post("/db", bind(m.SaveDashboardCommand{}), wrap(PostDashboard))
			dashboardRoute.Get("/home", wrap(GetHomeDashboard))
			dashboardRoute.Get("/tags", GetDashboardTags)
			dashboardRoute.Post("/import", bind(dtos.ImportDashboardCommand{}), wrap(ImportDashboard))

			dashboardRoute.Group("/id/:dashboardId", func(dashIdRoute RouteRegister) {
				dashIdRoute.Get("/versions", wrap(GetDashboardVersions))
				dashIdRoute.Get("/versions/:id", wrap(GetDashboardVersion))
				dashIdRoute.Post("/restore", bind(dtos.RestoreDashboardVersionCommand{}), wrap(RestoreDashboardVersion))

<<<<<<< HEAD
				dashIdRoute.Group("/acl", func(aclRoute RouteRegister) {
					aclRoute.Get("/", wrap(GetDashboardAclList))
					aclRoute.Post("/", bind(dtos.UpdateDashboardAclCommand{}), wrap(UpdateDashboardAcl))
=======
				dashIdRoute.Group("/permissions", func(dashboardPermissionRoute RouteRegister) {
					dashboardPermissionRoute.Get("/", wrap(GetDashboardPermissionList))
					dashboardPermissionRoute.Post("/", bind(dtos.UpdateDashboardAclCommand{}), wrap(UpdateDashboardPermissions))
>>>>>>> b41370ca
				})
			})
		})

		// Dashboard snapshots
		apiRoute.Group("/dashboard/snapshots", func(dashboardRoute RouteRegister) {
			dashboardRoute.Get("/", wrap(SearchDashboardSnapshots))
		})

		// Playlist
		apiRoute.Group("/playlists", func(playlistRoute RouteRegister) {
			playlistRoute.Get("/", wrap(SearchPlaylists))
			playlistRoute.Get("/:id", ValidateOrgPlaylist, wrap(GetPlaylist))
			playlistRoute.Get("/:id/items", ValidateOrgPlaylist, wrap(GetPlaylistItems))
			playlistRoute.Get("/:id/dashboards", ValidateOrgPlaylist, wrap(GetPlaylistDashboards))
			playlistRoute.Delete("/:id", reqEditorRole, ValidateOrgPlaylist, wrap(DeletePlaylist))
			playlistRoute.Put("/:id", reqEditorRole, bind(m.UpdatePlaylistCommand{}), ValidateOrgPlaylist, wrap(UpdatePlaylist))
			playlistRoute.Post("/", reqEditorRole, bind(m.CreatePlaylistCommand{}), wrap(CreatePlaylist))
		})

		// Search
		apiRoute.Get("/search/", Search)

		// metrics
		apiRoute.Post("/tsdb/query", bind(dtos.MetricRequest{}), wrap(QueryMetrics))
		apiRoute.Get("/tsdb/testdata/scenarios", wrap(GetTestDataScenarios))
		apiRoute.Get("/tsdb/testdata/gensql", reqGrafanaAdmin, wrap(GenerateSQLTestData))
		apiRoute.Get("/tsdb/testdata/random-walk", wrap(GetTestDataRandomWalk))

		apiRoute.Group("/alerts", func(alertsRoute RouteRegister) {
			alertsRoute.Post("/test", bind(dtos.AlertTestCommand{}), wrap(AlertTest))
			alertsRoute.Post("/:alertId/pause", reqEditorRole, bind(dtos.PauseAlertCommand{}), wrap(PauseAlert))
			alertsRoute.Get("/:alertId", ValidateOrgAlert, wrap(GetAlert))
			alertsRoute.Get("/", wrap(GetAlerts))
			alertsRoute.Get("/states-for-dashboard", wrap(GetAlertStatesForDashboard))
		})

		apiRoute.Get("/alert-notifications", wrap(GetAlertNotifications))
		apiRoute.Get("/alert-notifiers", wrap(GetAlertNotifiers))

		apiRoute.Group("/alert-notifications", func(alertNotifications RouteRegister) {
			alertNotifications.Post("/test", bind(dtos.NotificationTestCommand{}), wrap(NotificationTest))
			alertNotifications.Post("/", bind(m.CreateAlertNotificationCommand{}), wrap(CreateAlertNotification))
			alertNotifications.Put("/:notificationId", bind(m.UpdateAlertNotificationCommand{}), wrap(UpdateAlertNotification))
			alertNotifications.Get("/:notificationId", wrap(GetAlertNotificationByID))
			alertNotifications.Delete("/:notificationId", wrap(DeleteAlertNotification))
		}, reqEditorRole)

		apiRoute.Get("/annotations", wrap(GetAnnotations))
		apiRoute.Post("/annotations/mass-delete", reqOrgAdmin, bind(dtos.DeleteAnnotationsCmd{}), wrap(DeleteAnnotations))

		apiRoute.Group("/annotations", func(annotationsRoute RouteRegister) {
			annotationsRoute.Post("/", bind(dtos.PostAnnotationsCmd{}), wrap(PostAnnotation))
			annotationsRoute.Delete("/:annotationId", wrap(DeleteAnnotationByID))
			annotationsRoute.Put("/:annotationId", bind(dtos.UpdateAnnotationsCmd{}), wrap(UpdateAnnotation))
			annotationsRoute.Delete("/region/:regionId", wrap(DeleteAnnotationRegion))
			annotationsRoute.Post("/graphite", reqEditorRole, bind(dtos.PostGraphiteAnnotationsCmd{}), wrap(PostGraphiteAnnotation))
		})

		// error test
		r.Get("/metrics/error", wrap(GenerateError))

	}, reqSignedIn)

	// admin api
	r.Group("/api/admin", func(adminRoute RouteRegister) {
		adminRoute.Get("/settings", AdminGetSettings)
		adminRoute.Post("/users", bind(dtos.AdminCreateUserForm{}), AdminCreateUser)
		adminRoute.Put("/users/:id/password", bind(dtos.AdminUpdateUserPasswordForm{}), AdminUpdateUserPassword)
		adminRoute.Put("/users/:id/permissions", bind(dtos.AdminUpdateUserPermissionsForm{}), AdminUpdateUserPermissions)
		adminRoute.Delete("/users/:id", AdminDeleteUser)
		adminRoute.Get("/users/:id/quotas", wrap(GetUserQuotas))
		adminRoute.Put("/users/:id/quotas/:target", bind(m.UpdateUserQuotaCmd{}), wrap(UpdateUserQuota))
		adminRoute.Get("/stats", AdminGetStats)
		adminRoute.Post("/pause-all-alerts", bind(dtos.PauseAllAlertsCommand{}), wrap(PauseAllAlerts))
	}, reqGrafanaAdmin)

	// rendering
	r.Get("/render/*", reqSignedIn, RenderToPng)

	// grafana.net proxy
	r.Any("/api/gnet/*", reqSignedIn, ProxyGnetRequest)

	// Gravatar service.
	avatarCacheServer := avatar.NewCacheServer()
	r.Get("/avatar/:hash", avatarCacheServer.Handler)

	// Websocket
	r.Any("/ws", hs.streamManager.Serve)

	// streams
	//r.Post("/api/streams/push", reqSignedIn, bind(dtos.StreamMessage{}), liveConn.PushToStream)

	r.Register(macaronR)

	InitAppPluginRoutes(macaronR)

	macaronR.NotFound(NotFoundHandler)
}<|MERGE_RESOLUTION|>--- conflicted
+++ resolved
@@ -285,15 +285,9 @@
 				dashIdRoute.Get("/versions/:id", wrap(GetDashboardVersion))
 				dashIdRoute.Post("/restore", bind(dtos.RestoreDashboardVersionCommand{}), wrap(RestoreDashboardVersion))
 
-<<<<<<< HEAD
-				dashIdRoute.Group("/acl", func(aclRoute RouteRegister) {
-					aclRoute.Get("/", wrap(GetDashboardAclList))
-					aclRoute.Post("/", bind(dtos.UpdateDashboardAclCommand{}), wrap(UpdateDashboardAcl))
-=======
 				dashIdRoute.Group("/permissions", func(dashboardPermissionRoute RouteRegister) {
 					dashboardPermissionRoute.Get("/", wrap(GetDashboardPermissionList))
 					dashboardPermissionRoute.Post("/", bind(dtos.UpdateDashboardAclCommand{}), wrap(UpdateDashboardPermissions))
->>>>>>> b41370ca
 				})
 			})
 		})
