--- conflicted
+++ resolved
@@ -345,11 +345,8 @@
 		Features:        features,
 		License:         &licensing.OSSLicensingService{},
 		AccessControl:   accesscontrolmock.New().WithDisabled(),
-<<<<<<< HEAD
 		starHTTPService: startest.NewStarHTTPServiceFake(),
-=======
 		annotationsRepo: annotationstest.NewFakeAnnotationsRepo(),
->>>>>>> 7ce7c9b6
 	}
 }
 
@@ -417,12 +414,9 @@
 		),
 		preferenceService: preftest.NewPreferenceServiceFake(),
 		userService:       userMock,
-<<<<<<< HEAD
 		starHTTPService:   startest.NewStarHTTPServiceFake(),
-=======
 		orgService:        orgtest.NewOrgServiceFake(),
 		annotationsRepo:   annotationstest.NewFakeAnnotationsRepo(),
->>>>>>> 7ce7c9b6
 	}
 
 	for _, o := range options {
