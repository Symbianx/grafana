--- conflicted
+++ resolved
@@ -83,13 +83,11 @@
 	// only execute the query saved in a panel
 	FlagValidatedQueries = "validatedQueries"
 
-<<<<<<< HEAD
 	// FlagSwaggerUi
 	// Serves swagger UI
 	FlagSwaggerUi = "swagger-ui"
-=======
+
 	// FlagFeatureHighlights
 	// Highlight Enterprise features
 	FlagFeatureHighlights = "featureHighlights"
->>>>>>> a79c0483
 )