--- conflicted
+++ resolved
@@ -86,19 +86,11 @@
 	// Global Scopes
 	ScopeGlobalUsersAll = "global:users:*"
 
-<<<<<<< HEAD
+	// Users scope
 	ScopeUsersAll = "users:*"
-=======
-	// Users scopes
-	ScopeUsersSelf = "users:self"
-	ScopeUsersAll  = "users:*"
 
 	// Settings scope
 	ScopeSettingsAll = "settings:**"
-
-	// Services Scopes
-	ScopeServicesAll = "service:*"
->>>>>>> 11335d6f
 )
 
 const RoleGrafanaAdmin = "Grafana Admin"
