import _ from 'lodash';
import { AnyAction } from 'redux';
import { PayloadAction } from '@reduxjs/toolkit';
import {
  DataQuery,
  DataQueryRequest,
  DataSourceApi,
  DefaultTimeRange,
  LoadingState,
  PanelData,
  PanelEvents,
  TimeZone,
<<<<<<< HEAD
  getDataQueryErrors,
=======
  toLegacyResponseData,
>>>>>>> 249ae052
} from '@grafana/data';
import { RefreshPicker } from '@grafana/ui';
import { LocationUpdate } from '@grafana/runtime';

import {
  DEFAULT_UI_STATE,
  ensureQueries,
  generateNewKeyAndAddRefIdIfMissing,
  getQueryKeys,
  parseUrlState,
  refreshIntervalToSortOrder,
  sortLogsResult,
  stopQueryState,
} from 'app/core/utils/explore';
import { ExploreId, ExploreItemState, ExploreMode, ExploreState, ExploreUpdateState } from 'app/types/explore';
import {
  addQueryRowAction,
  changeLoadingStateAction,
  changeModeAction,
  changeQueryAction,
  changeRangeAction,
  changeRefreshIntervalAction,
  changeSizeAction,
  clearQueriesAction,
  highlightLogsExpressionAction,
  historyUpdatedAction,
  initializeExploreAction,
  loadDatasourceMissingAction,
  loadDatasourcePendingAction,
  loadDatasourceReadyAction,
  modifyQueriesAction,
  queriesImportedAction,
  QueryEndedPayload,
  queryStoreSubscriptionAction,
  queryStreamUpdatedAction,
  removeQueryRowAction,
  resetExploreAction,
  ResetExplorePayload,
  scanStartAction,
  scanStopAction,
  setPausedStateAction,
  setQueriesAction,
  setUrlReplacedAction,
  splitCloseAction,
  SplitCloseActionPayload,
  splitOpenAction,
  syncTimesAction,
  toggleGraphAction,
  toggleLogLevelAction,
  toggleTableAction,
  updateDatasourceInstanceAction,
  updateUIStateAction,
} from './actionTypes';
import { ResultProcessor } from '../utils/ResultProcessor';
import { updateLocation } from '../../../core/actions';

export const DEFAULT_RANGE = {
  from: 'now-6h',
  to: 'now',
};

export const makeInitialUpdateState = (): ExploreUpdateState => ({
  datasource: false,
  queries: false,
  range: false,
  mode: false,
  ui: false,
});

/**
 * Returns a fresh Explore area state
 */
export const makeExploreItemState = (): ExploreItemState => ({
  containerWidth: 0,
  datasourceInstance: null,
  requestedDatasourceName: null,
  datasourceLoading: null,
  datasourceMissing: false,
  history: [],
  queries: [],
  initialized: false,
  range: {
    from: null,
    to: null,
    raw: DEFAULT_RANGE,
  },
  absoluteRange: {
    from: null,
    to: null,
  },
  scanning: false,
  scanRange: null,
  showingGraph: true,
  showingTable: true,
  loading: false,
  queryKeys: [],
  urlState: null,
  update: makeInitialUpdateState(),
  latency: 0,
  supportedModes: [],
  mode: null,
  isLive: false,
  isPaused: false,
  urlReplaced: false,
  queryResponse: createEmptyQueryResponse(),
});

export const createEmptyQueryResponse = (): PanelData => ({
  state: LoadingState.NotStarted,
  request: {} as DataQueryRequest<DataQuery>,
  series: [],
  timeRange: DefaultTimeRange,
});

/**
 * Global Explore state that handles multiple Explore areas and the split state
 */
export const initialExploreItemState = makeExploreItemState();
export const initialExploreState: ExploreState = {
  split: null,
  syncedTimes: false,
  left: initialExploreItemState,
  right: initialExploreItemState,
};

/**
 * Reducer for an Explore area, to be used by the global Explore reducer.
 */
// Redux Toolkit uses ImmerJs as part of their solution to ensure that state objects are not mutated.
// ImmerJs has an autoFreeze option that freezes objects from change which means this reducer can't be migrated to createSlice
// because the state would become frozen and during run time we would get errors because flot (Graph lib) would try to mutate
// the frozen state.
// https://github.com/reduxjs/redux-toolkit/issues/242
export const itemReducer = (state: ExploreItemState = makeExploreItemState(), action: AnyAction): ExploreItemState => {
  if (addQueryRowAction.match(action)) {
    const { queries } = state;
    const { index, query } = action.payload;

    // Add to queries, which will cause a new row to be rendered
    const nextQueries = [...queries.slice(0, index + 1), { ...query }, ...queries.slice(index + 1)];

    return {
      ...state,
      queries: nextQueries,
      logsHighlighterExpressions: undefined,
      queryKeys: getQueryKeys(nextQueries, state.datasourceInstance),
    };
  }

  if (changeQueryAction.match(action)) {
    const { queries } = state;
    const { query, index } = action.payload;

    // Override path: queries are completely reset
    const nextQuery: DataQuery = generateNewKeyAndAddRefIdIfMissing(query, queries, index);
    const nextQueries = [...queries];
    nextQueries[index] = nextQuery;

    return {
      ...state,
      queries: nextQueries,
      queryKeys: getQueryKeys(nextQueries, state.datasourceInstance),
    };
  }

  if (changeSizeAction.match(action)) {
    const containerWidth = action.payload.width;
    return { ...state, containerWidth };
  }

  if (changeModeAction.match(action)) {
    return {
      ...state,
      mode: action.payload.mode,
      graphResult: null,
      tableResult: null,
      logsResult: null,
      queryResponse: createEmptyQueryResponse(),
      loading: false,
    };
  }

  if (changeRefreshIntervalAction.match(action)) {
    const { refreshInterval } = action.payload;
    const live = RefreshPicker.isLive(refreshInterval);
    const sortOrder = refreshIntervalToSortOrder(refreshInterval);
    const logsResult = sortLogsResult(state.logsResult, sortOrder);

    if (RefreshPicker.isLive(state.refreshInterval) && !live) {
      stopQueryState(state.querySubscription);
    }

    return {
      ...state,
      refreshInterval,
      queryResponse: {
        ...state.queryResponse,
        state: live ? LoadingState.Streaming : LoadingState.Done,
      },
      isLive: live,
      isPaused: live ? false : state.isPaused,
      loading: live,
      logsResult,
    };
  }

  if (clearQueriesAction.match(action)) {
    const queries = ensureQueries();
    stopQueryState(state.querySubscription);
    return {
      ...state,
      queries: queries.slice(),
      graphResult: null,
      tableResult: null,
      logsResult: null,
      queryKeys: getQueryKeys(queries, state.datasourceInstance),
      queryResponse: createEmptyQueryResponse(),
      loading: false,
    };
  }

  if (highlightLogsExpressionAction.match(action)) {
    const { expressions } = action.payload;
    return { ...state, logsHighlighterExpressions: expressions };
  }

  if (initializeExploreAction.match(action)) {
    const { containerWidth, eventBridge, queries, range, mode, ui, originPanelId } = action.payload;
    return {
      ...state,
      containerWidth,
      eventBridge,
      range,
      mode,
      queries,
      initialized: true,
      queryKeys: getQueryKeys(queries, state.datasourceInstance),
      ...ui,
      originPanelId,
      update: makeInitialUpdateState(),
    };
  }

  if (updateDatasourceInstanceAction.match(action)) {
    const { datasourceInstance, version, mode } = action.payload;

    // Custom components
    stopQueryState(state.querySubscription);

    let newMetadata = datasourceInstance.meta;

    // HACK: Temporary hack for Loki datasource. Can remove when plugin.json structure is changed.
    if (version && version.length && datasourceInstance.meta.name === 'Loki') {
      const lokiVersionMetadata: Record<string, { metrics: boolean }> = {
        v0: {
          metrics: false,
        },

        v1: {
          metrics: true,
        },
      };
      newMetadata = { ...newMetadata, ...lokiVersionMetadata[version] };
    }

    const updatedDatasourceInstance = Object.assign(datasourceInstance, { meta: newMetadata });
    const [supportedModes, newMode] = getModesForDatasource(updatedDatasourceInstance, state.mode);

    return {
      ...state,
      datasourceInstance: updatedDatasourceInstance,
      graphResult: null,
      tableResult: null,
      logsResult: null,
      latency: 0,
      queryResponse: createEmptyQueryResponse(),
      loading: false,
      queryKeys: [],
      supportedModes,
      mode: mode ?? newMode,
      originPanelId: state.urlState && state.urlState.originPanelId,
    };
  }

  if (loadDatasourceMissingAction.match(action)) {
    return {
      ...state,
      datasourceMissing: true,
      datasourceLoading: false,
      update: makeInitialUpdateState(),
    };
  }

  if (loadDatasourcePendingAction.match(action)) {
    return {
      ...state,
      datasourceLoading: true,
      requestedDatasourceName: action.payload.requestedDatasourceName,
    };
  }

  if (loadDatasourceReadyAction.match(action)) {
    const { history } = action.payload;
    return {
      ...state,
      history,
      datasourceLoading: false,
      datasourceMissing: false,
      logsHighlighterExpressions: undefined,
      update: makeInitialUpdateState(),
    };
  }

  if (modifyQueriesAction.match(action)) {
    const { queries } = state;
    const { modification, index, modifier } = action.payload;
    let nextQueries: DataQuery[];
    if (index === undefined) {
      // Modify all queries
      nextQueries = queries.map((query, i) => {
        const nextQuery = modifier({ ...query }, modification);
        return generateNewKeyAndAddRefIdIfMissing(nextQuery, queries, i);
      });
    } else {
      // Modify query only at index
      nextQueries = queries.map((query, i) => {
        if (i === index) {
          const nextQuery = modifier({ ...query }, modification);
          return generateNewKeyAndAddRefIdIfMissing(nextQuery, queries, i);
        }

        return query;
      });
    }
    return {
      ...state,
      queries: nextQueries,
      queryKeys: getQueryKeys(nextQueries, state.datasourceInstance),
    };
  }

  if (removeQueryRowAction.match(action)) {
    const { queries, queryKeys } = state;
    const { index } = action.payload;

    if (queries.length <= 1) {
      return state;
    }

    const nextQueries = [...queries.slice(0, index), ...queries.slice(index + 1)];
    const nextQueryKeys = [...queryKeys.slice(0, index), ...queryKeys.slice(index + 1)];

    return {
      ...state,
      queries: nextQueries,
      logsHighlighterExpressions: undefined,
      queryKeys: nextQueryKeys,
    };
  }

  if (scanStartAction.match(action)) {
    return { ...state, scanning: true };
  }

  if (scanStopAction.match(action)) {
    return {
      ...state,
      scanning: false,
      scanRange: undefined,
      update: makeInitialUpdateState(),
    };
  }

  if (setQueriesAction.match(action)) {
    const { queries } = action.payload;
    return {
      ...state,
      queries: queries.slice(),
      queryKeys: getQueryKeys(queries, state.datasourceInstance),
    };
  }

  if (updateUIStateAction.match(action)) {
    return { ...state, ...action.payload };
  }

  if (toggleGraphAction.match(action)) {
    const showingGraph = !state.showingGraph;
    if (showingGraph) {
      return { ...state, showingGraph };
    }

    return { ...state, showingGraph, graphResult: null };
  }

  if (toggleTableAction.match(action)) {
    const showingTable = !state.showingTable;
    if (showingTable) {
      return { ...state, showingTable };
    }

    return { ...state, showingTable, tableResult: null };
  }

  if (queriesImportedAction.match(action)) {
    const { queries } = action.payload;
    return {
      ...state,
      queries,
      queryKeys: getQueryKeys(queries, state.datasourceInstance),
    };
  }

  if (toggleLogLevelAction.match(action)) {
    const { hiddenLogLevels } = action.payload;
    return {
      ...state,
      hiddenLogLevels: Array.from(hiddenLogLevels),
    };
  }

  if (historyUpdatedAction.match(action)) {
    return {
      ...state,
      history: action.payload.history,
    };
  }

  if (setUrlReplacedAction.match(action)) {
    return {
      ...state,
      urlReplaced: true,
    };
  }

  if (changeRangeAction.match(action)) {
    const { range, absoluteRange } = action.payload;
    return {
      ...state,
      range,
      absoluteRange,
      update: makeInitialUpdateState(),
    };
  }

  if (changeLoadingStateAction.match(action)) {
    const { loadingState } = action.payload;
    return {
      ...state,
      queryResponse: {
        ...state.queryResponse,
        state: loadingState,
      },
      loading: loadingState === LoadingState.Loading || loadingState === LoadingState.Streaming,
    };
  }

  if (setPausedStateAction.match(action)) {
    const { isPaused } = action.payload;
    return {
      ...state,
      isPaused: isPaused,
    };
  }

  if (queryStoreSubscriptionAction.match(action)) {
    const { querySubscription } = action.payload;
    return {
      ...state,
      querySubscription,
    };
  }

  if (queryStreamUpdatedAction.match(action)) {
    return processQueryResponse(state, action);
  }

  return state;
};

export const processQueryResponse = (
  state: ExploreItemState,
  action: PayloadAction<QueryEndedPayload>
): ExploreItemState => {
  const { response } = action.payload;
  const { request, state: loadingState, series } = response;

  if (loadingState === LoadingState.Error) {
    const errors = getDataQueryErrors(series);
    if (!errors.length || errors[0].cancelled) {
      return state;
    }

    // For Angular editors
    state.eventBridge.emit(PanelEvents.dataError, errors[0]);

    return {
      ...state,
      loading: false,
      queryResponse: response,
      graphResult: null,
      tableResult: null,
      logsResult: null,
      update: makeInitialUpdateState(),
    };
  }

  const latency = request.endTime ? request.endTime - request.startTime : 0;
  const processor = new ResultProcessor(state, series, request.intervalMs, request.timezone as TimeZone);
  const graphResult = processor.getGraphResult();
  const tableResult = processor.getTableResult();
  const logsResult = processor.getLogsResult();

  // Send legacy data to Angular editors
  if (state.datasourceInstance.components.QueryCtrl) {
    const legacy = series.map(v => toLegacyResponseData(v));

    state.eventBridge.emit(PanelEvents.dataReceived, legacy);
  }

  return {
    ...state,
    latency,
    queryResponse: response,
    graphResult,
    tableResult,
    logsResult,
    loading: loadingState === LoadingState.Loading || loadingState === LoadingState.Streaming,
    update: makeInitialUpdateState(),
  };
};

export const updateChildRefreshState = (
  state: Readonly<ExploreItemState>,
  payload: LocationUpdate,
  exploreId: ExploreId
): ExploreItemState => {
  const path = payload.path || '';
  const queryState = payload.query[exploreId] as string;
  if (!queryState) {
    return state;
  }

  const urlState = parseUrlState(queryState);
  if (!state.urlState || path !== '/explore') {
    // we only want to refresh when browser back/forward
    return {
      ...state,
      urlState,
      update: { datasource: false, queries: false, range: false, mode: false, ui: false },
    };
  }

  const datasource = _.isEqual(urlState ? urlState.datasource : '', state.urlState.datasource) === false;
  const queries = _.isEqual(urlState ? urlState.queries : [], state.urlState.queries) === false;
  const range = _.isEqual(urlState ? urlState.range : DEFAULT_RANGE, state.urlState.range) === false;
  const mode = _.isEqual(urlState ? urlState.mode : ExploreMode.Metrics, state.urlState.mode) === false;
  const ui = _.isEqual(urlState ? urlState.ui : DEFAULT_UI_STATE, state.urlState.ui) === false;

  return {
    ...state,
    urlState,
    update: {
      ...state.update,
      datasource,
      queries,
      range,
      mode,
      ui,
    },
  };
};

const getModesForDatasource = (dataSource: DataSourceApi, currentMode: ExploreMode): [ExploreMode[], ExploreMode] => {
  const supportsGraph = dataSource.meta.metrics;
  const supportsLogs = dataSource.meta.logs;

  let mode = currentMode || ExploreMode.Metrics;
  const supportedModes: ExploreMode[] = [];

  if (supportsGraph) {
    supportedModes.push(ExploreMode.Metrics);
  }

  if (supportsLogs) {
    supportedModes.push(ExploreMode.Logs);
  }

  if (supportedModes.length === 1) {
    mode = supportedModes[0];
  }

  // HACK: Used to set Loki's default explore mode to Logs mode.
  // A better solution would be to introduce a "default" or "preferred" mode to the datasource config
  if (dataSource.meta.name === 'Loki' && !currentMode) {
    mode = ExploreMode.Logs;
  }

  return [supportedModes, mode];
};

/**
 * Global Explore reducer that handles multiple Explore areas (left and right).
 * Actions that have an `exploreId` get routed to the ExploreItemReducer.
 */
export const exploreReducer = (state = initialExploreState, action: AnyAction): ExploreState => {
  if (splitCloseAction.match(action)) {
    const { itemId } = action.payload as SplitCloseActionPayload;
    const targetSplit = {
      left: itemId === ExploreId.left ? state.right : state.left,
      right: initialExploreState.right,
    };
    return {
      ...state,
      ...targetSplit,
      split: false,
    };
  }

  if (splitOpenAction.match(action)) {
    return { ...state, split: true, right: { ...action.payload.itemState } };
  }

  if (syncTimesAction.match(action)) {
    return { ...state, syncedTimes: action.payload.syncedTimes };
  }

  if (resetExploreAction.match(action)) {
    const payload: ResetExplorePayload = action.payload;
    const leftState = state[ExploreId.left];
    const rightState = state[ExploreId.right];
    stopQueryState(leftState.querySubscription);
    stopQueryState(rightState.querySubscription);

    if (payload.force || !Number.isInteger(state.left.originPanelId)) {
      return initialExploreState;
    }

    return {
      ...initialExploreState,
      left: {
        ...initialExploreItemState,
        queries: state.left.queries,
        originPanelId: state.left.originPanelId,
      },
    };
  }

  if (updateLocation.match(action)) {
    const payload: LocationUpdate = action.payload;
    const { query } = payload;
    if (!query || !query[ExploreId.left]) {
      return state;
    }

    const split = query[ExploreId.right] ? true : false;
    const leftState = state[ExploreId.left];
    const rightState = state[ExploreId.right];

    return {
      ...state,
      split,
      [ExploreId.left]: updateChildRefreshState(leftState, payload, ExploreId.left),
      [ExploreId.right]: updateChildRefreshState(rightState, payload, ExploreId.right),
    };
  }

  if (action.payload) {
    const { exploreId } = action.payload;
    if (exploreId !== undefined) {
      // @ts-ignore
      const exploreItemState = state[exploreId];
      return { ...state, [exploreId]: itemReducer(exploreItemState, action as any) };
    }
  }

  return state;
};

export default {
  explore: exploreReducer,
};<|MERGE_RESOLUTION|>--- conflicted
+++ resolved
@@ -10,11 +10,8 @@
   PanelData,
   PanelEvents,
   TimeZone,
-<<<<<<< HEAD
   getDataQueryErrors,
-=======
   toLegacyResponseData,
->>>>>>> 249ae052
 } from '@grafana/data';
 import { RefreshPicker } from '@grafana/ui';
 import { LocationUpdate } from '@grafana/runtime';
