--- conflicted
+++ resolved
@@ -102,11 +102,9 @@
 - `user1 Can Admin (inherited from parent folder)`
 - `user1 Can Edit`
 
+Result: You cannot override to a lower permission. `user1` has Admin permission as the highest permission always wins.
 
-<<<<<<< HEAD
-Result: You cannot override to a lower permission. `user1` has Admin permission as the highest permission always wins.
 - **View**: Can only view existing dashboars/folders.
-=======
 - You cannot override permissions for users with **Org Admin Role**
 - A more specific permission with lower permission level will not have any effect if a more general rule exists with higher permission level. For example if "Everyone with Editor Role Can Edit" exists in the ACL list then **John Doe** will still have Edit permission even after you have specifically added a permission for this user with the permission set to **View**. You need to remove or lower the permission level of the more general rule.
 
@@ -117,4 +115,3 @@
 We hope to add permissions on data sources in a future release. Until then **do not** view dashboard permissions as a secure
 way to restrict user data access. Dashboard permissions only limits what dashboards & folders a user can view & edit not which
 data sources a user can access nor what queries a user can issue.
->>>>>>> 061320ba
