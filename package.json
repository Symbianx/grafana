--- conflicted
+++ resolved
@@ -138,13 +138,8 @@
     "sass-loader": "7.1.0",
     "sinon": "1.17.6",
     "style-loader": "0.23.1",
-<<<<<<< HEAD
-    "terser-webpack-plugin": "1.2.3",
+    "terser-webpack-plugin": "2.3.5",
     "ts-jest": "25.2.0",
-=======
-    "terser-webpack-plugin": "2.3.5",
-    "ts-jest": "24.1.0",
->>>>>>> 4f9b6c55
     "ts-node": "8.6.2",
     "tslib": "1.10.0",
     "typescript": "3.7.2",
